--- conflicted
+++ resolved
@@ -53,27 +53,6 @@
     <string name="error">"Будильник не установлен"</string>
     <string name="dberror">"К сожалению, установить будильник не удалось."</string>
     <string name="analog_gadget">"Часы со стрелками"</string>
-<<<<<<< HEAD
-  <string-array name="days_of_week">
-    <item>"Понедельник"</item>
-    <item>"Вторник"</item>
-    <item>"Среда"</item>
-    <item>"Четверг"</item>
-    <item>"Пятница"</item>
-    <item>"Суббота"</item>
-    <item>"Воскресенье"</item>
-  </string-array>
-  <string-array name="days_of_week_short">
-    <item>"Пн"</item>
-    <item>"Вт"</item>
-    <item>"Ср"</item>
-    <item>"Чт"</item>
-    <item>"Пт"</item>
-    <item>"Сб"</item>
-    <item>"Вс"</item>
-  </string-array>
-=======
->>>>>>> eb142ac5
     <string name="settings">"Настройки"</string>
     <string name="alarm_in_silent_mode_title">"Будильник в тихом режиме"</string>
     <string name="alarm_in_silent_mode_summary">"Подавать сигнал, даже если телефон работает в тихом режиме"</string>
