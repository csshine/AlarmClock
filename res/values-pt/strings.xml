<?xml version="1.0" encoding="UTF-8"?>
<!-- Copyright (C) 2009 The Android Open Source Project

     Licensed under the Apache License, Version 2.0 (the "License");
     you may not use this file except in compliance with the License.
     You may obtain a copy of the License at

          http://www.apache.org/licenses/LICENSE-2.0

     Unless required by applicable law or agreed to in writing, software
     distributed under the License is distributed on an "AS IS" BASIS,
     WITHOUT WARRANTIES OR CONDITIONS OF ANY KIND, either express or implied.
     See the License for the specific language governing permissions and
     limitations under the License.
-->
<resources xmlns:android="http://schemas.android.com/apk/res/android"
    xmlns:xliff="urn:oasis:names:tc:xliff:document:1.2">
    <string name="app_label">"Despertador"</string>
    <string name="add_alarm">"Adicionar alarme"</string>
    <string name="delete_alarm">"Excluir alarme"</string>
<<<<<<< HEAD
    <!-- no translation found for enable_alarm (7442658245797418741) -->
    <skip />
    <!-- no translation found for disable_alarm (6665528499886549648) -->
    <skip />
    <!-- no translation found for delete_alarm_confirm (4237696873219106907) -->
    <skip />
=======
    <string name="delete_alarm_confirm">"Este alarme será excluído."</string>
>>>>>>> f30a09a7
    <string name="show_clock">"Mostrar relógio"</string>
    <string name="hide_clock">"Ocultar relógio"</string>
    <string name="label">"Marcador"</string>
    <string name="default_label">"Alarme"</string>
    <string name="set_alarm">"Definir alarme"</string>
<<<<<<< HEAD
    <string name="alarm_vibrate">"Vibrar"</string>
    <string name="alarm_repeat">"Repetir"</string>
    <string name="alert">"Ringtone"</string>
    <string name="time">"Hora"</string>
    <string name="alarm_alert_dismiss_text">"Descartar"</string>
    <string name="alarm_alert_alert_silenced">"Alarme silenciado após <xliff:g id="MINUTES">%d</xliff:g> minutos"</string>
    <string name="alarm_alert_snooze_text">"Soneca"</string>
    <string name="alarm_alert_snooze_set">"Soneca de <xliff:g id="MINUTES">%d</xliff:g> minutos."</string>
    <string name="alarm_set">"Este alarme está definido para <xliff:g id="TIME_DELTA">%s</xliff:g> a partir de agora."</string>
    <!-- no translation found for combiner (3170916241487451546) -->
    <skip />
=======
    <string name="enable">"Ativar o alarme"</string>
    <string name="alarm_vibrate">"Vibrar"</string>
    <string name="alarm_repeat">"Repetir"</string>
    <string name="alert">"Toque"</string>
    <string name="time">"Horário"</string>
    <string name="alert_title">"Alarme"</string>
    <string name="alarm_alert_dismiss_text">"Encerrar"</string>
    <string name="alarm_alert_alert_silenced">"Alarme silenciado após <xliff:g id="MINUTES">%d</xliff:g> minutos"</string>
    <string name="alarm_alert_snooze_text">"Colocar em modo de espera"</string>
    <string name="alarm_alert_snooze_set">"Em espera por <xliff:g id="MINUTES">%d</xliff:g> minutos."</string>
    <string name="alarm_alert_snooze_not_set">"Modo de espera não definido. Próximo alarme definido para <xliff:g id="TIME">%s</xliff:g>"</string>
    <string name="alarm_set">"Este alarme está definido para daqui a  <xliff:g id="TIME_DELTA">%s</xliff:g>."</string>
    <string name="combiner">"<xliff:g id="XXX_0">%1$s</xliff:g><xliff:g id="XXX_1">%2$s</xliff:g><xliff:g id="XXX_2">%3$s</xliff:g><xliff:g id="XXX_3">%4$s</xliff:g><xliff:g id="XXX_4">%5$s</xliff:g>"</string>
>>>>>>> f30a09a7
    <string name="day">"1 dia"</string>
    <string name="days">"<xliff:g id="DAYS">%s</xliff:g> dias"</string>
    <string name="hour">"1 hora"</string>
    <string name="hours">"<xliff:g id="HOURS">%s</xliff:g> horas"</string>
    <string name="and">" e "</string>
    <string name="space">" "</string>
    <string name="subminute">"menos de 1 minuto"</string>
    <string name="minute">"1 minuto"</string>
    <string name="minutes">"<xliff:g id="MINUTES">%s</xliff:g> minutos"</string>
    <string name="every_day">"todos os dias"</string>
    <string name="never">"Nunca"</string>
    <string name="day_concat">", "</string>
    <string name="clock_instructions">"Selecione um relógio para exibir."</string>
    <string name="error">"Alarme não definido"</string>
    <string name="dberror">"Desculpe, não foi possível definir o alarme."</string>
<<<<<<< HEAD
    <!-- no translation found for analog_gadget (1670505720837152766) -->
    <skip />
    <!-- no translation found for settings (5849739030579520686) -->
    <skip />
    <!-- no translation found for alarm_in_silent_mode_title (3892612644543516705) -->
    <skip />
    <!-- no translation found for alarm_in_silent_mode_summary (6042500263899922832) -->
    <skip />
    <!-- no translation found for snooze_duration_title (1471249885139952670) -->
    <skip />
    <!-- no translation found for snooze_duration_entries:0 (8337408933053603125) -->
    <!-- no translation found for snooze_duration_entries:1 (5294206441496024610) -->
    <!-- no translation found for snooze_duration_entries:2 (2165904039211935470) -->
    <!-- no translation found for snooze_duration_entries:3 (7248236967714374250) -->
    <!-- no translation found for snooze_duration_entries:4 (738394723625179423) -->
    <!-- no translation found for snooze_duration_entries:5 (1180222611308391616) -->
    <!-- no translation found for snooze_duration_values:0 (3655014754453084122) -->
    <!-- no translation found for snooze_duration_values:1 (8939029597449573449) -->
    <!-- no translation found for snooze_duration_values:2 (3922647341176353315) -->
    <!-- no translation found for snooze_duration_values:3 (5821804105985044459) -->
    <!-- no translation found for snooze_duration_values:4 (6048861883552402852) -->
    <!-- no translation found for snooze_duration_values:5 (2740866721232379791) -->
    <!-- no translation found for done (6509722361933858451) -->
    <skip />
    <!-- no translation found for revert (9100911171235162926) -->
    <skip />
    <!-- no translation found for alarm_volume_title (8506245173912428522) -->
    <skip />
    <!-- no translation found for alarm_volume_summary (8345575773085338506) -->
    <skip />
    <!-- no translation found for silent_alarm_summary (8605302849408279221) -->
    <skip />
=======
    <string name="analog_gadget">"Relógio analógico"</string>
    <string name="settings">"Configurações"</string>
    <string name="alarm_in_silent_mode_title">"Alarme no modo silencioso"</string>
    <string name="alarm_in_silent_mode_summary">"Tocar o alarme mesmo quando o telefone estiver no modo silencioso"</string>
>>>>>>> f30a09a7
</resources><|MERGE_RESOLUTION|>--- conflicted
+++ resolved
@@ -18,34 +18,12 @@
     <string name="app_label">"Despertador"</string>
     <string name="add_alarm">"Adicionar alarme"</string>
     <string name="delete_alarm">"Excluir alarme"</string>
-<<<<<<< HEAD
-    <!-- no translation found for enable_alarm (7442658245797418741) -->
-    <skip />
-    <!-- no translation found for disable_alarm (6665528499886549648) -->
-    <skip />
-    <!-- no translation found for delete_alarm_confirm (4237696873219106907) -->
-    <skip />
-=======
     <string name="delete_alarm_confirm">"Este alarme será excluído."</string>
->>>>>>> f30a09a7
     <string name="show_clock">"Mostrar relógio"</string>
     <string name="hide_clock">"Ocultar relógio"</string>
     <string name="label">"Marcador"</string>
     <string name="default_label">"Alarme"</string>
     <string name="set_alarm">"Definir alarme"</string>
-<<<<<<< HEAD
-    <string name="alarm_vibrate">"Vibrar"</string>
-    <string name="alarm_repeat">"Repetir"</string>
-    <string name="alert">"Ringtone"</string>
-    <string name="time">"Hora"</string>
-    <string name="alarm_alert_dismiss_text">"Descartar"</string>
-    <string name="alarm_alert_alert_silenced">"Alarme silenciado após <xliff:g id="MINUTES">%d</xliff:g> minutos"</string>
-    <string name="alarm_alert_snooze_text">"Soneca"</string>
-    <string name="alarm_alert_snooze_set">"Soneca de <xliff:g id="MINUTES">%d</xliff:g> minutos."</string>
-    <string name="alarm_set">"Este alarme está definido para <xliff:g id="TIME_DELTA">%s</xliff:g> a partir de agora."</string>
-    <!-- no translation found for combiner (3170916241487451546) -->
-    <skip />
-=======
     <string name="enable">"Ativar o alarme"</string>
     <string name="alarm_vibrate">"Vibrar"</string>
     <string name="alarm_repeat">"Repetir"</string>
@@ -59,7 +37,6 @@
     <string name="alarm_alert_snooze_not_set">"Modo de espera não definido. Próximo alarme definido para <xliff:g id="TIME">%s</xliff:g>"</string>
     <string name="alarm_set">"Este alarme está definido para daqui a  <xliff:g id="TIME_DELTA">%s</xliff:g>."</string>
     <string name="combiner">"<xliff:g id="XXX_0">%1$s</xliff:g><xliff:g id="XXX_1">%2$s</xliff:g><xliff:g id="XXX_2">%3$s</xliff:g><xliff:g id="XXX_3">%4$s</xliff:g><xliff:g id="XXX_4">%5$s</xliff:g>"</string>
->>>>>>> f30a09a7
     <string name="day">"1 dia"</string>
     <string name="days">"<xliff:g id="DAYS">%s</xliff:g> dias"</string>
     <string name="hour">"1 hora"</string>
@@ -75,43 +52,8 @@
     <string name="clock_instructions">"Selecione um relógio para exibir."</string>
     <string name="error">"Alarme não definido"</string>
     <string name="dberror">"Desculpe, não foi possível definir o alarme."</string>
-<<<<<<< HEAD
-    <!-- no translation found for analog_gadget (1670505720837152766) -->
-    <skip />
-    <!-- no translation found for settings (5849739030579520686) -->
-    <skip />
-    <!-- no translation found for alarm_in_silent_mode_title (3892612644543516705) -->
-    <skip />
-    <!-- no translation found for alarm_in_silent_mode_summary (6042500263899922832) -->
-    <skip />
-    <!-- no translation found for snooze_duration_title (1471249885139952670) -->
-    <skip />
-    <!-- no translation found for snooze_duration_entries:0 (8337408933053603125) -->
-    <!-- no translation found for snooze_duration_entries:1 (5294206441496024610) -->
-    <!-- no translation found for snooze_duration_entries:2 (2165904039211935470) -->
-    <!-- no translation found for snooze_duration_entries:3 (7248236967714374250) -->
-    <!-- no translation found for snooze_duration_entries:4 (738394723625179423) -->
-    <!-- no translation found for snooze_duration_entries:5 (1180222611308391616) -->
-    <!-- no translation found for snooze_duration_values:0 (3655014754453084122) -->
-    <!-- no translation found for snooze_duration_values:1 (8939029597449573449) -->
-    <!-- no translation found for snooze_duration_values:2 (3922647341176353315) -->
-    <!-- no translation found for snooze_duration_values:3 (5821804105985044459) -->
-    <!-- no translation found for snooze_duration_values:4 (6048861883552402852) -->
-    <!-- no translation found for snooze_duration_values:5 (2740866721232379791) -->
-    <!-- no translation found for done (6509722361933858451) -->
-    <skip />
-    <!-- no translation found for revert (9100911171235162926) -->
-    <skip />
-    <!-- no translation found for alarm_volume_title (8506245173912428522) -->
-    <skip />
-    <!-- no translation found for alarm_volume_summary (8345575773085338506) -->
-    <skip />
-    <!-- no translation found for silent_alarm_summary (8605302849408279221) -->
-    <skip />
-=======
     <string name="analog_gadget">"Relógio analógico"</string>
     <string name="settings">"Configurações"</string>
     <string name="alarm_in_silent_mode_title">"Alarme no modo silencioso"</string>
     <string name="alarm_in_silent_mode_summary">"Tocar o alarme mesmo quando o telefone estiver no modo silencioso"</string>
->>>>>>> f30a09a7
 </resources>