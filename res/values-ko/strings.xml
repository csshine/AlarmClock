--- conflicted
+++ resolved
@@ -53,27 +53,6 @@
     <string name="error">"알람이 설정되지 않음"</string>
     <string name="dberror">"죄송합니다. 알람을 설정할 수 없습니다."</string>
     <string name="analog_gadget">"아날로그 시계"</string>
-<<<<<<< HEAD
-  <string-array name="days_of_week">
-    <item>"월요일"</item>
-    <item>"화요일"</item>
-    <item>"수요일"</item>
-    <item>"목요일"</item>
-    <item>"금요일"</item>
-    <item>"토요일"</item>
-    <item>"일요일"</item>
-  </string-array>
-  <string-array name="days_of_week_short">
-    <item>"월"</item>
-    <item>"화"</item>
-    <item>"수"</item>
-    <item>"목"</item>
-    <item>"금"</item>
-    <item>"토"</item>
-    <item>"일"</item>
-  </string-array>
-=======
->>>>>>> eb142ac5
     <string name="settings">"설정"</string>
     <string name="alarm_in_silent_mode_title">"무음 모드로 알람 설정"</string>
     <string name="alarm_in_silent_mode_summary">"무음 모드에서도 알람이 울리도록 설정"</string>
