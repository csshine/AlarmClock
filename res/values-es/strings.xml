--- conflicted
+++ resolved
@@ -32,12 +32,6 @@
     <string name="alarm_alert_alert_silenced">"La alarma se ha silenciado después de <xliff:g id="MINUTES">%d</xliff:g> minutos."</string>
     <string name="alarm_alert_snooze_text">"Posponer"</string>
     <string name="alarm_alert_snooze_set">"La alarma volverá a sonar en <xliff:g id="MINUTES">%d</xliff:g> minutos."</string>
-<<<<<<< HEAD
-    <string name="alarm_set">"La alarma sonará en <xliff:g id="TIME_DELTA">%s</xliff:g>."</string>
-    <string name="combiner">"<xliff:g id="XXX_0">%1$s</xliff:g><xliff:g id="XXX_1">%2$s</xliff:g><xliff:g id="XXX_2">%3$s</xliff:g><xliff:g id="XXX_3">%4$s</xliff:g><xliff:g id="XXX_4">%5$s</xliff:g>"</string>
-=======
-    <string name="alarm_alert_snooze_not_set">"No se ha pospuesto la alarma, ya que la siguiente alarma sonará a las <xliff:g id="TIME">%s</xliff:g>."</string>
->>>>>>> 1bc128fd
     <string name="day">"1 día"</string>
     <string name="days">"<xliff:g id="DAYS">%s</xliff:g> días"</string>
     <string name="hour">"1 hora"</string>
