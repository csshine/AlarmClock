--- conflicted
+++ resolved
@@ -20,13 +20,8 @@
     android:layout_height="wrap_content"
     android:orientation="horizontal" >
 
-<<<<<<< HEAD
     <com.premium.alarm.view.DontPressWithParentLayout
-        android:id="@+id/indicator"
-=======
-    <com.better.alarm.view.DontPressWithParentLayout
         android:id="@+id/list_row_on_off_checkbox_container"
->>>>>>> b00681d9
         style="@style/alarm_list_left_column"
         android:gravity="center" >
 
@@ -47,39 +42,24 @@
         android:gravity="center"
         android:orientation="vertical" >
 
-<<<<<<< HEAD
         <com.premium.alarm.view.DigitalClock
-            android:id="@+id/digitalClock"
-=======
-        <com.better.alarm.view.DigitalClock
             android:id="@+id/list_row_digital_clock"
->>>>>>> b00681d9
             android:layout_width="match_parent"
             android:layout_height="wrap_content"
             android:layout_gravity="center_vertical"
             android:gravity="center"
             android:orientation="horizontal" >
 
-<<<<<<< HEAD
             <com.premium.alarm.view.AndroidClockTextView
-                android:id="@+id/timeDisplay"
-=======
-            <com.better.alarm.view.AndroidClockTextView
                 android:id="@+id/digital_clock_time"
->>>>>>> b00681d9
                 android:layout_width="wrap_content"
                 android:layout_height="wrap_content"
                 useClockTypeface="false"
                 android:paddingRight="6dip"
                 android:textAppearance="?android:attr/textAppearanceMedium" />
 
-<<<<<<< HEAD
             <com.premium.alarm.view.AndroidClockTextView
-                android:id="@+id/am_pm"
-=======
-            <com.better.alarm.view.AndroidClockTextView
                 android:id="@+id/digital_clock_am_pm"
->>>>>>> b00681d9
                 android:layout_width="wrap_content"
                 android:layout_height="wrap_content"
                 useClockTypeface="false"
@@ -96,13 +76,8 @@
             android:textColor="?android:attr/textColorTertiary" />
     </LinearLayout>
 
-<<<<<<< HEAD
     <com.premium.alarm.view.DontPressWithParentLayout
-        android:id="@+id/details_wrapper"
-=======
-    <com.better.alarm.view.DontPressWithParentLayout
         android:id="@+id/details_button_container"
->>>>>>> b00681d9
         style="@style/alarm_list_left_column"
         android:gravity="center" >
 
