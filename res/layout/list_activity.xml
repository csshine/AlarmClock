<?xml version="1.0" encoding="utf-8"?>
<!--
     Copyright (C) 2010 The Android Open Source Project

     Licensed under the Apache License, Version 2.0 (the "License");
     you may not use this file except in compliance with the License.
     You may obtain a copy of the License at
  
          http://www.apache.org/licenses/LICENSE-2.0
  
     Unless required by applicable law or agreed to in writing, software
     distributed under the License is distributed on an "AS IS" BASIS,
     WITHOUT WARRANTIES OR CONDITIONS OF ANY KIND, either express or implied.
     See the License for the specific language governing permissions and
     limitations under the License.
     Top-level content view for the layout fragment sample.  This version is
     for display when in landscape: we can fit both titles and dialog.
-->

<LinearLayout xmlns:android="http://schemas.android.com/apk/res/android"
    xmlns:tools="http://schemas.android.com/tools"
    android:layout_width="match_parent"
    android:layout_height="match_parent"
    android:orientation="vertical" >

    <fragment
<<<<<<< HEAD
        android:id="@+id/alarmsListFragment"
        android:name="com.premium.alarm.presenter.AlarmsListFragment"
=======
        android:id="@+id/list_activity_list_fragment"
        android:name="com.better.alarm.presenter.AlarmsListFragment"
>>>>>>> b00681d9
        android:layout_width="match_parent"
        android:layout_height="0dp"
        android:layout_weight="1" />

    <fragment
<<<<<<< HEAD
        android:id="@+id/infoFragment"
        android:name="com.premium.alarm.presenter.InfoFragment"
=======
        android:id="@+id/list_activity_info_fragment"
        android:name="com.better.alarm.presenter.InfoFragment"
>>>>>>> b00681d9
        android:layout_width="match_parent"
        android:layout_height="48dp"
        tools:layout="@layout/info_fragment" />

</LinearLayout><|MERGE_RESOLUTION|>--- conflicted
+++ resolved
@@ -1,50 +1,40 @@
-<?xml version="1.0" encoding="utf-8"?>
-<!--
-     Copyright (C) 2010 The Android Open Source Project
-
-     Licensed under the Apache License, Version 2.0 (the "License");
-     you may not use this file except in compliance with the License.
-     You may obtain a copy of the License at
-  
-          http://www.apache.org/licenses/LICENSE-2.0
-  
-     Unless required by applicable law or agreed to in writing, software
-     distributed under the License is distributed on an "AS IS" BASIS,
-     WITHOUT WARRANTIES OR CONDITIONS OF ANY KIND, either express or implied.
-     See the License for the specific language governing permissions and
-     limitations under the License.
-     Top-level content view for the layout fragment sample.  This version is
-     for display when in landscape: we can fit both titles and dialog.
--->
-
-<LinearLayout xmlns:android="http://schemas.android.com/apk/res/android"
-    xmlns:tools="http://schemas.android.com/tools"
-    android:layout_width="match_parent"
-    android:layout_height="match_parent"
-    android:orientation="vertical" >
-
-    <fragment
-<<<<<<< HEAD
-        android:id="@+id/alarmsListFragment"
-        android:name="com.premium.alarm.presenter.AlarmsListFragment"
-=======
-        android:id="@+id/list_activity_list_fragment"
-        android:name="com.better.alarm.presenter.AlarmsListFragment"
->>>>>>> b00681d9
-        android:layout_width="match_parent"
-        android:layout_height="0dp"
-        android:layout_weight="1" />
-
-    <fragment
-<<<<<<< HEAD
-        android:id="@+id/infoFragment"
-        android:name="com.premium.alarm.presenter.InfoFragment"
-=======
-        android:id="@+id/list_activity_info_fragment"
-        android:name="com.better.alarm.presenter.InfoFragment"
->>>>>>> b00681d9
-        android:layout_width="match_parent"
-        android:layout_height="48dp"
-        tools:layout="@layout/info_fragment" />
-
+<?xml version="1.0" encoding="utf-8"?>
+<!--
+     Copyright (C) 2010 The Android Open Source Project
+
+     Licensed under the Apache License, Version 2.0 (the "License");
+     you may not use this file except in compliance with the License.
+     You may obtain a copy of the License at
+  
+          http://www.apache.org/licenses/LICENSE-2.0
+  
+     Unless required by applicable law or agreed to in writing, software
+     distributed under the License is distributed on an "AS IS" BASIS,
+     WITHOUT WARRANTIES OR CONDITIONS OF ANY KIND, either express or implied.
+     See the License for the specific language governing permissions and
+     limitations under the License.
+     Top-level content view for the layout fragment sample.  This version is
+     for display when in landscape: we can fit both titles and dialog.
+-->
+
+<LinearLayout xmlns:android="http://schemas.android.com/apk/res/android"
+    xmlns:tools="http://schemas.android.com/tools"
+    android:layout_width="match_parent"
+    android:layout_height="match_parent"
+    android:orientation="vertical" >
+
+    <fragment
+        android:id="@+id/list_activity_list_fragment"
+        android:name="com.premium.alarm.presenter.AlarmsListFragment"
+        android:layout_width="match_parent"
+        android:layout_height="0dp"
+        android:layout_weight="1" />
+
+    <fragment
+        android:id="@+id/list_activity_info_fragment"
+        android:name="com.premium.alarm.presenter.InfoFragment"
+        android:layout_width="match_parent"
+        android:layout_height="48dp"
+        tools:layout="@layout/info_fragment" />
+
 </LinearLayout>