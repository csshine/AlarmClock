<?xml version="1.0" encoding="UTF-8"?>
<!-- Copyright (C) 2009 The Android Open Source Project

     Licensed under the Apache License, Version 2.0 (the "License");
     you may not use this file except in compliance with the License.
     You may obtain a copy of the License at

          http://www.apache.org/licenses/LICENSE-2.0

     Unless required by applicable law or agreed to in writing, software
     distributed under the License is distributed on an "AS IS" BASIS,
     WITHOUT WARRANTIES OR CONDITIONS OF ANY KIND, either express or implied.
     See the License for the specific language governing permissions and
     limitations under the License.
-->
<resources xmlns:android="http://schemas.android.com/apk/res/android"
    xmlns:xliff="urn:oasis:names:tc:xliff:document:1.2">
    <string name="app_label">"アラーム"</string>
    <string name="add_alarm">"アラームの設定"</string>
    <string name="delete_alarm">"アラームを削除"</string>
    <string name="delete_alarm_confirm">"このアラームを削除します。"</string>
    <string name="show_clock">"時計を表示"</string>
    <string name="hide_clock">"時計を隠す"</string>
    <string name="label">"ラベル"</string>
    <string name="default_label">"アラーム"</string>
<<<<<<< HEAD
    <string name="set_alarm">"アラームの設定"</string>
=======
    <string name="set_alarm">"アラームを設定"</string>
>>>>>>> eb142ac5
    <string name="enable">"アラームをONにする"</string>
    <string name="alarm_vibrate">"バイブレーション"</string>
    <string name="alarm_repeat">"繰り返し"</string>
    <string name="alert">"アラーム音"</string>
    <string name="time">"時刻"</string>
    <string name="alert_title">"アラーム"</string>
    <string name="alarm_alert_dismiss_text">"停止"</string>
    <string name="alarm_alert_alert_silenced">"アラームは<xliff:g id="MINUTES">%d</xliff:g>分間鳴って止まりました"</string>
    <string name="alarm_alert_snooze_text">"スヌーズ"</string>
<<<<<<< HEAD
    <string name="alarm_alert_snooze_set">"<xliff:g id="MINUTES">%d</xliff:g>分間スヌーズ"</string>
    <string name="alarm_alert_snooze_not_set">"スヌーズ設定エラー: <xliff:g id="TIME">%s</xliff:g>に次のアラームがセットされています"</string>
    <string name="alarm_set">"<xliff:g id="TIME_DELTA">%s</xliff:g>後にセットしました"</string>
=======
    <string name="alarm_alert_snooze_set">"<xliff:g id="MINUTES">%d</xliff:g>分後に再通知します"</string>
    <string name="alarm_alert_snooze_not_set">"スヌーズにできません: <xliff:g id="TIME">%s</xliff:g>に次のアラームが設定されています"</string>
    <string name="alarm_set">"今から<xliff:g id="TIME_DELTA">%s</xliff:g>後に設定しました"</string>
>>>>>>> eb142ac5
    <string name="combiner">"<xliff:g id="XXX_0">%1$s</xliff:g><xliff:g id="XXX_1">%2$s</xliff:g><xliff:g id="XXX_2">%3$s</xliff:g><xliff:g id="XXX_3">%4$s</xliff:g><xliff:g id="XXX_4">%5$s</xliff:g>"</string>
    <string name="day">"1日"</string>
    <string name="days">"<xliff:g id="DAYS">%s</xliff:g>日"</string>
    <string name="hour">"1時間"</string>
    <string name="hours">"<xliff:g id="HOURS">%s</xliff:g>時間"</string>
    <string name="and">" と "</string>
    <string name="space">" "</string>
<<<<<<< HEAD
    <string name="subminute">"1分以内"</string>
=======
    <string name="subminute">"数十秒"</string>
>>>>>>> eb142ac5
    <string name="minute">"1分"</string>
    <string name="minutes">"<xliff:g id="MINUTES">%s</xliff:g>分"</string>
    <string name="every_day">"毎日"</string>
    <string name="never">"繰り返しなし"</string>
    <string name="day_concat">"、 "</string>
    <string name="clock_instructions">"表示する時計を選択してください。"</string>
    <string name="error">"アラームを設定できません"</string>
    <string name="dberror">"アラームを設定できません"</string>
    <string name="analog_gadget">"アナログ時計"</string>
<<<<<<< HEAD
  <string-array name="days_of_week">
    <item>"月曜日"</item>
    <item>"火曜日"</item>
    <item>"水曜日"</item>
    <item>"木曜日"</item>
    <item>"金曜日"</item>
    <item>"土曜日"</item>
    <item>"日曜日"</item>
  </string-array>
  <string-array name="days_of_week_short">
    <item>"(月)"</item>
    <item>"(火)"</item>
    <item>"(水)"</item>
    <item>"(木)"</item>
    <item>"(金)"</item>
    <item>"(土)"</item>
    <item>"(日)"</item>
  </string-array>
=======
>>>>>>> eb142ac5
    <string name="settings">"設定"</string>
    <string name="alarm_in_silent_mode_title">"マナーモード中のアラーム"</string>
    <string name="alarm_in_silent_mode_summary">"マナーモード中もアラームを鳴らす"</string>
</resources><|MERGE_RESOLUTION|>--- conflicted
+++ resolved
@@ -23,11 +23,7 @@
     <string name="hide_clock">"時計を隠す"</string>
     <string name="label">"ラベル"</string>
     <string name="default_label">"アラーム"</string>
-<<<<<<< HEAD
-    <string name="set_alarm">"アラームの設定"</string>
-=======
     <string name="set_alarm">"アラームを設定"</string>
->>>>>>> eb142ac5
     <string name="enable">"アラームをONにする"</string>
     <string name="alarm_vibrate">"バイブレーション"</string>
     <string name="alarm_repeat">"繰り返し"</string>
@@ -37,15 +33,9 @@
     <string name="alarm_alert_dismiss_text">"停止"</string>
     <string name="alarm_alert_alert_silenced">"アラームは<xliff:g id="MINUTES">%d</xliff:g>分間鳴って止まりました"</string>
     <string name="alarm_alert_snooze_text">"スヌーズ"</string>
-<<<<<<< HEAD
-    <string name="alarm_alert_snooze_set">"<xliff:g id="MINUTES">%d</xliff:g>分間スヌーズ"</string>
-    <string name="alarm_alert_snooze_not_set">"スヌーズ設定エラー: <xliff:g id="TIME">%s</xliff:g>に次のアラームがセットされています"</string>
-    <string name="alarm_set">"<xliff:g id="TIME_DELTA">%s</xliff:g>後にセットしました"</string>
-=======
     <string name="alarm_alert_snooze_set">"<xliff:g id="MINUTES">%d</xliff:g>分後に再通知します"</string>
     <string name="alarm_alert_snooze_not_set">"スヌーズにできません: <xliff:g id="TIME">%s</xliff:g>に次のアラームが設定されています"</string>
     <string name="alarm_set">"今から<xliff:g id="TIME_DELTA">%s</xliff:g>後に設定しました"</string>
->>>>>>> eb142ac5
     <string name="combiner">"<xliff:g id="XXX_0">%1$s</xliff:g><xliff:g id="XXX_1">%2$s</xliff:g><xliff:g id="XXX_2">%3$s</xliff:g><xliff:g id="XXX_3">%4$s</xliff:g><xliff:g id="XXX_4">%5$s</xliff:g>"</string>
     <string name="day">"1日"</string>
     <string name="days">"<xliff:g id="DAYS">%s</xliff:g>日"</string>
@@ -53,11 +43,7 @@
     <string name="hours">"<xliff:g id="HOURS">%s</xliff:g>時間"</string>
     <string name="and">" と "</string>
     <string name="space">" "</string>
-<<<<<<< HEAD
-    <string name="subminute">"1分以内"</string>
-=======
     <string name="subminute">"数十秒"</string>
->>>>>>> eb142ac5
     <string name="minute">"1分"</string>
     <string name="minutes">"<xliff:g id="MINUTES">%s</xliff:g>分"</string>
     <string name="every_day">"毎日"</string>
@@ -67,27 +53,6 @@
     <string name="error">"アラームを設定できません"</string>
     <string name="dberror">"アラームを設定できません"</string>
     <string name="analog_gadget">"アナログ時計"</string>
-<<<<<<< HEAD
-  <string-array name="days_of_week">
-    <item>"月曜日"</item>
-    <item>"火曜日"</item>
-    <item>"水曜日"</item>
-    <item>"木曜日"</item>
-    <item>"金曜日"</item>
-    <item>"土曜日"</item>
-    <item>"日曜日"</item>
-  </string-array>
-  <string-array name="days_of_week_short">
-    <item>"(月)"</item>
-    <item>"(火)"</item>
-    <item>"(水)"</item>
-    <item>"(木)"</item>
-    <item>"(金)"</item>
-    <item>"(土)"</item>
-    <item>"(日)"</item>
-  </string-array>
-=======
->>>>>>> eb142ac5
     <string name="settings">"設定"</string>
     <string name="alarm_in_silent_mode_title">"マナーモード中のアラーム"</string>
     <string name="alarm_in_silent_mode_summary">"マナーモード中もアラームを鳴らす"</string>
