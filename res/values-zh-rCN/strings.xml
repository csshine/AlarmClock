<?xml version="1.0" encoding="UTF-8"?>
<!-- Copyright (C) 2009 The Android Open Source Project

     Licensed under the Apache License, Version 2.0 (the "License");
     you may not use this file except in compliance with the License.
     You may obtain a copy of the License at

          http://www.apache.org/licenses/LICENSE-2.0

     Unless required by applicable law or agreed to in writing, software
     distributed under the License is distributed on an "AS IS" BASIS,
     WITHOUT WARRANTIES OR CONDITIONS OF ANY KIND, either express or implied.
     See the License for the specific language governing permissions and
     limitations under the License.
-->
<resources xmlns:android="http://schemas.android.com/apk/res/android"
    xmlns:xliff="urn:oasis:names:tc:xliff:document:1.2">
    <string name="app_label">"闹钟时钟"</string>
    <string name="add_alarm">"添加闹钟"</string>
    <string name="delete_alarm">"取消闹钟"</string>
    <string name="delete_alarm_confirm">"将会删除此警报。"</string>
    <string name="show_clock">"显示时钟"</string>
    <string name="hide_clock">"隐藏时钟"</string>
    <string name="label">"标签"</string>
    <string name="default_label">"警报"</string>
    <string name="set_alarm">"设置闹钟"</string>
    <string name="enable">"开启闹钟"</string>
    <string name="alarm_vibrate">"振动"</string>
    <string name="alarm_repeat">"重复"</string>
    <string name="alert">"铃声"</string>
    <string name="time">"时间"</string>
    <string name="alert_title">"闹钟"</string>
    <string name="alarm_alert_dismiss_text">"取消"</string>
    <string name="alarm_alert_alert_silenced">"闹钟在 <xliff:g id="MINUTES">%d</xliff:g> 分钟后静音"</string>
    <string name="alarm_alert_snooze_text">"再响"</string>
    <string name="alarm_alert_snooze_set">"<xliff:g id="MINUTES">%d</xliff:g> 分钟后再响。"</string>
    <string name="alarm_alert_snooze_not_set">"未设置再响 - 下次闹钟设置在 <xliff:g id="TIME">%s</xliff:g>"</string>
    <string name="alarm_set">"该闹钟设置为从现在起 <xliff:g id="TIME_DELTA">%s</xliff:g> 后再提醒。"</string>
    <string name="combiner">"<xliff:g id="XXX_0">%1$s</xliff:g><xliff:g id="XXX_1">%2$s</xliff:g><xliff:g id="XXX_2">%3$s</xliff:g><xliff:g id="XXX_3">%4$s</xliff:g><xliff:g id="XXX_4">%5$s</xliff:g>"</string>
    <string name="day">"1 天"</string>
    <string name="days">"<xliff:g id="DAYS">%s</xliff:g> 天"</string>
    <string name="hour">"1 小时"</string>
    <string name="hours">"<xliff:g id="HOURS">%s</xliff:g> 小时"</string>
    <string name="and">" 和 "</string>
    <string name="space">" "</string>
    <string name="subminute">"短于 1 分钟"</string>
    <string name="minute">"1 分钟"</string>
    <string name="minutes">"<xliff:g id="MINUTES">%s</xliff:g> 分钟"</string>
    <string name="every_day">"每天"</string>
    <string name="never">"永不"</string>
    <string name="day_concat">"、 "</string>
    <string name="clock_instructions">"选择要显示的时钟。"</string>
    <string name="error">"未设置闹钟"</string>
    <string name="dberror">"抱歉，无法设置该闹钟。"</string>
    <string name="analog_gadget">"模拟时钟"</string>
<<<<<<< HEAD
  <string-array name="days_of_week">
    <item>"周一"</item>
    <item>"周二"</item>
    <item>"周三"</item>
    <item>"周四"</item>
    <item>"周五"</item>
    <item>"周六"</item>
    <item>"周日"</item>
  </string-array>
  <string-array name="days_of_week_short">
    <item>"周一"</item>
    <item>"周二"</item>
    <item>"周三"</item>
    <item>"周四"</item>
    <item>"周五"</item>
    <item>"周六"</item>
    <item>"周日"</item>
  </string-array>
=======
>>>>>>> eb142ac5
    <!-- no translation found for settings (5849739030579520686) -->
    <skip />
    <!-- no translation found for alarm_in_silent_mode_title (3892612644543516705) -->
    <skip />
    <!-- no translation found for alarm_in_silent_mode_summary (6042500263899922832) -->
    <skip />
</resources><|MERGE_RESOLUTION|>--- conflicted
+++ resolved
@@ -53,27 +53,6 @@
     <string name="error">"未设置闹钟"</string>
     <string name="dberror">"抱歉，无法设置该闹钟。"</string>
     <string name="analog_gadget">"模拟时钟"</string>
-<<<<<<< HEAD
-  <string-array name="days_of_week">
-    <item>"周一"</item>
-    <item>"周二"</item>
-    <item>"周三"</item>
-    <item>"周四"</item>
-    <item>"周五"</item>
-    <item>"周六"</item>
-    <item>"周日"</item>
-  </string-array>
-  <string-array name="days_of_week_short">
-    <item>"周一"</item>
-    <item>"周二"</item>
-    <item>"周三"</item>
-    <item>"周四"</item>
-    <item>"周五"</item>
-    <item>"周六"</item>
-    <item>"周日"</item>
-  </string-array>
-=======
->>>>>>> eb142ac5
     <!-- no translation found for settings (5849739030579520686) -->
     <skip />
     <!-- no translation found for alarm_in_silent_mode_title (3892612644543516705) -->
