--- conflicted
+++ resolved
@@ -1,207 +1,200 @@
-<<<<<<< HEAD
 <manifest xmlns:android="http://schemas.android.com/apk/res/android"
     package="com.premium.alarm"
-    android:versionCode="2709"
-    android:versionName="2.7.09" >
-=======
-<manifest xmlns:android="http://schemas.android.com/apk/res/android"
-    package="com.better.alarm"
-    android:versionCode="2710"
+    android:versionCode="2710"
     android:versionName="2.7.10" >
->>>>>>> e7b3f1be
-
-    <uses-sdk
-        android:minSdkVersion="15"
-        android:targetSdkVersion="21" >
-    </uses-sdk>
-
-    <uses-permission android:name="android.permission.RECEIVE_BOOT_COMPLETED" />
-    <uses-permission android:name="android.permission.WAKE_LOCK" />
-    <uses-permission android:name="android.permission.VIBRATE" />
-    <uses-permission android:name="android.permission.WRITE_SETTINGS" />
-    <uses-permission android:name="android.permission.DISABLE_KEYGUARD" />
-    <uses-permission android:name="android.permission.READ_PHONE_STATE" />
-    <uses-permission android:name="android.permission.READ_EXTERNAL_STORAGE"/>
-    <uses-permission android:name="com.android.alarm.permission.SET_ALARM"/>
-
-    <application
-        android:name=".AlarmApplication"
-        android:icon="@mipmap/ic_launcher_alarmclock"
-        android:label="@string/simple_alarm_clock" >
-
-        <!-- Activity to set a new or modify existing alarm -->
-        <activity
-            android:name=".presenter.AlarmsListActivity"
-            android:configChanges="orientation|keyboardHidden|keyboard|navigation"
-            android:exported="true"
-            android:label="@string/alarm_list_title"
-            android:taskAffinity="">
-            <intent-filter>
-                <action android:name="android.intent.action.MAIN" />
-                <category android:name="android.intent.category.LAUNCHER" />
-            </intent-filter>
-        </activity>
-
-        <!-- Activity to set new or modify existing alarm -->
-        <activity
-            android:name=".presenter.AlarmDetailsActivity"
-            android:configChanges="orientation|keyboardHidden|keyboard|navigation"
-            android:label="@string/set_alarm">
-        </activity>
-
-        <!-- Application Settings -->
-        <activity
-            android:name=".presenter.SettingsActivity"
-            android:excludeFromRecents="true"
-            android:label="@string/settings"
-            android:taskAffinity="" >
-            <intent-filter>
-                <action android:name="android.intent.action.MAIN" />
-            </intent-filter>
-        </activity>
-
-        <activity
-            android:name=".HandleSetAlarm"
-            android:excludeFromRecents="true"
-            android:permission="com.android.alarm.permission.SET_ALARM"
-            android:theme="@android:style/Theme.NoDisplay" >
-            <intent-filter>
-                <action android:name="android.intent.action.SET_ALARM" />
-                <category android:name="android.intent.category.DEFAULT" />
-            </intent-filter>
-        </activity>
-<!-- Forwards intents to the AlarmAlert or AlarmAlertFullScreen -->
-        <receiver
-            android:name=".presenter.alert.AlarmAlertReceiver"
-            android:exported="false" >
-            <intent-filter>
-                <action android:name="com.premium.alarm.ALARM_ALERT" />
-                <action android:name="com.premium.alarm.ALARM_PREALARM_ACTION" />
-                <action android:name="com.premium.alarm.ALARM_SNOOZE" />
-                <action android:name="com.premium.alarm.ACTION_CANCEL_SNOOZE" />
-                <action android:name="com.premium.alarm.ALARM_DISMISS" />
-                <action android:name="com.premium.alarm.ACTION_SOUND_EXPIRED" />
-            </intent-filter>
-        </receiver>
-
-        <!-- Alarm alert with snooze and dismiss buttons -->
-        <activity
-            android:name=".presenter.alert.AlarmAlert"
-            android:configChanges="orientation|keyboardHidden|keyboard|navigation"
-            android:excludeFromRecents="true"
-            android:launchMode="singleInstance"
-            android:theme="@android:style/Theme.Holo.Dialog"
-            android:taskAffinity="" />
-
-        <!-- This activity is basically the same as AlarmAlert 
-             but full-screen so that it can turn the display on. -->
-        <activity
-            android:name=".presenter.alert.AlarmAlertFullScreen"
-            android:configChanges="orientation|keyboardHidden|keyboard|navigation"
-            android:excludeFromRecents="true"
-            android:launchMode="singleInstance"
-            android:taskAffinity="" />
-
-        <!-- Transparent activity with TimPickerFragment -->
-       <activity
-            android:name=".presenter.TransparentActivity"
-            android:configChanges="orientation|keyboardHidden|keyboard|navigation"
-            android:excludeFromRecents="true"
-            android:launchMode="singleInstance"
-            android:theme="@android:style/Theme.Holo.Dialog.NoActionBar"
-            android:taskAffinity="" />
-
-        <!-- KlaxonPresenter plays sound -->
-        <receiver
-            android:name=".presenter.background.KlaxonService$Receiver"
-            android:exported="false" >
-            <intent-filter>
-                <action android:name="com.premium.alarm.ALARM_ALERT" />
-                <action android:name="com.premium.alarm.ALARM_PREALARM_ACTION" />
-                <action android:name="com.premium.alarm.ALARM_SNOOZE" />
-                <action android:name="com.premium.alarm.ALARM_DISMISS" />
-                <action android:name="com.premium.alarm.ACTION_SOUND_EXPIRED" />
-                <action android:name="com.premium.alarm.ACTION_START_PREALARM_SAMPLE" />
-                <action android:name="com.premium.alarm.ACTION_STOP_PREALARM_SAMPLE" />
-                <action android:name="com.premium.alarm.ACTION_START_ALARM_SAMPLE" />
-                <action android:name="com.premium.alarm.ACTION_STOP_ALARM_SAMPLE" />
-                <action android:name="com.premium.alarm.ACTION_MUTE" />
-                <action android:name="com.premium.alarm.ACTION_DEMUTE" />
-            </intent-filter>
-        </receiver>
-        <service
-            android:name=".presenter.background.KlaxonService"
-            android:description="@string/alarm_klaxon_service_desc"
-            android:exported="false" >
-        </service>
-
-        <!-- VibrationPresenter vibrates -->
-        <receiver
-            android:name=".presenter.background.VibrationService$Receiver"
-            android:exported="false" >
-            <intent-filter>
-                <action android:name="com.premium.alarm.ALARM_ALERT" />
-                <action android:name="com.premium.alarm.ALARM_SNOOZE" />
-                <action android:name="com.premium.alarm.ALARM_DISMISS" />
-                <action android:name="com.premium.alarm.ACTION_SOUND_EXPIRED" />
-                <action android:name="com.premium.alarm.ACTION_MUTE" />
-                <action android:name="com.premium.alarm.ACTION_DEMUTE" />
-            </intent-filter>
-        </receiver>
-        <service
-            android:name=".presenter.background.VibrationService"
-            android:description="@string/alarm_klaxon_service_desc"
-            android:exported="false" >
-        </service>
-
-        <!-- Reacts on Alarms being set/unset and changes notification bar and lockscreen -->
-        <receiver
-            android:name=".presenter.background.ScheduledReceiver" 
-            android:exported="false" >
-            <intent-filter>
-                <action android:name="com.premium.alarm.model.Intents.ACTION_ALARMS_UNSCHEDULED" />
-                <action android:name="com.premium.alarm.model.Intents.ACTION_ALARM_SCHEDULED" />
-            </intent-filter>
-        </receiver>
-
-        <!-- Reacts on Alarms set and displays a toast -->
-        <receiver
-            android:name=".presenter.background.ToastPresenter"
-            android:exported="false" >
-            <intent-filter>
-                <action android:name="com.premium.alarm.model.Intents.ACTION_ALARM_SET" />
-            </intent-filter>
-        </receiver>
-
-        <!-- Model -->
-        <receiver
-            android:name=".model.AlarmsService$Receiver"
-            android:exported="false" >
-            <intent-filter>
-                <action android:name="com.premium.alarm.ACTION_FIRED" />
-                <action android:name="com.premium.alarm.ACTION_SNOOZED_FIRED" />
-                <action android:name="com.premium.alarm.ACTION_SOUND_EXPIRED" />
-                <action android:name="android.intent.action.BOOT_COMPLETED" />
-                <action android:name="android.intent.action.TIME_SET" />
-                <action android:name="android.intent.action.TIMEZONE_CHANGED" />
-                <action android:name="android.intent.action.LOCALE_CHANGED" />
-            </intent-filter>
-        </receiver>
-        <service
-            android:name=".model.AlarmsService"
-            android:exported="false" >
-        </service>
-        <!-- Persistence -->
-        <provider
-            android:name=".model.persistance.AlarmProvider"
-            android:authorities="com.premium.alarm.model"
-            android:exported="false" />
-        <service
-            android:name=".model.persistance.DataBaseService"
-            android:exported="false" >
-            <intent-filter>
-                <action android:name="com.premium.alarm.ACTION_SAVE_ALARM" />
-            </intent-filter>
-        </service>
-    </application>
+
+    <uses-sdk
+        android:minSdkVersion="15"
+        android:targetSdkVersion="21" >
+    </uses-sdk>
+
+    <uses-permission android:name="android.permission.RECEIVE_BOOT_COMPLETED" />
+    <uses-permission android:name="android.permission.WAKE_LOCK" />
+    <uses-permission android:name="android.permission.VIBRATE" />
+    <uses-permission android:name="android.permission.WRITE_SETTINGS" />
+    <uses-permission android:name="android.permission.DISABLE_KEYGUARD" />
+    <uses-permission android:name="android.permission.READ_PHONE_STATE" />
+    <uses-permission android:name="android.permission.READ_EXTERNAL_STORAGE"/>
+    <uses-permission android:name="com.android.alarm.permission.SET_ALARM"/>
+
+    <application
+        android:name=".AlarmApplication"
+        android:icon="@mipmap/ic_launcher_alarmclock"
+        android:label="@string/simple_alarm_clock" >
+
+        <!-- Activity to set a new or modify existing alarm -->
+        <activity
+            android:name=".presenter.AlarmsListActivity"
+            android:configChanges="orientation|keyboardHidden|keyboard|navigation"
+            android:exported="true"
+            android:label="@string/alarm_list_title"
+            android:taskAffinity="">
+            <intent-filter>
+                <action android:name="android.intent.action.MAIN" />
+                <category android:name="android.intent.category.LAUNCHER" />
+            </intent-filter>
+        </activity>
+
+        <!-- Activity to set new or modify existing alarm -->
+        <activity
+            android:name=".presenter.AlarmDetailsActivity"
+            android:configChanges="orientation|keyboardHidden|keyboard|navigation"
+            android:label="@string/set_alarm">
+        </activity>
+
+        <!-- Application Settings -->
+        <activity
+            android:name=".presenter.SettingsActivity"
+            android:excludeFromRecents="true"
+            android:label="@string/settings"
+            android:taskAffinity="" >
+            <intent-filter>
+                <action android:name="android.intent.action.MAIN" />
+            </intent-filter>
+        </activity>
+
+        <activity
+            android:name=".HandleSetAlarm"
+            android:excludeFromRecents="true"
+            android:permission="com.android.alarm.permission.SET_ALARM"
+            android:theme="@android:style/Theme.NoDisplay" >
+            <intent-filter>
+                <action android:name="android.intent.action.SET_ALARM" />
+                <category android:name="android.intent.category.DEFAULT" />
+            </intent-filter>
+        </activity>
+<!-- Forwards intents to the AlarmAlert or AlarmAlertFullScreen -->
+        <receiver
+            android:name=".presenter.alert.AlarmAlertReceiver"
+            android:exported="false" >
+            <intent-filter>
+                <action android:name="com.premium.alarm.ALARM_ALERT" />
+                <action android:name="com.premium.alarm.ALARM_PREALARM_ACTION" />
+                <action android:name="com.premium.alarm.ALARM_SNOOZE" />
+                <action android:name="com.premium.alarm.ACTION_CANCEL_SNOOZE" />
+                <action android:name="com.premium.alarm.ALARM_DISMISS" />
+                <action android:name="com.premium.alarm.ACTION_SOUND_EXPIRED" />
+            </intent-filter>
+        </receiver>
+
+        <!-- Alarm alert with snooze and dismiss buttons -->
+        <activity
+            android:name=".presenter.alert.AlarmAlert"
+            android:configChanges="orientation|keyboardHidden|keyboard|navigation"
+            android:excludeFromRecents="true"
+            android:launchMode="singleInstance"
+            android:theme="@android:style/Theme.Holo.Dialog"
+            android:taskAffinity="" />
+
+        <!-- This activity is basically the same as AlarmAlert 
+             but full-screen so that it can turn the display on. -->
+        <activity
+            android:name=".presenter.alert.AlarmAlertFullScreen"
+            android:configChanges="orientation|keyboardHidden|keyboard|navigation"
+            android:excludeFromRecents="true"
+            android:launchMode="singleInstance"
+            android:taskAffinity="" />
+
+        <!-- Transparent activity with TimPickerFragment -->
+       <activity
+            android:name=".presenter.TransparentActivity"
+            android:configChanges="orientation|keyboardHidden|keyboard|navigation"
+            android:excludeFromRecents="true"
+            android:launchMode="singleInstance"
+            android:theme="@android:style/Theme.Holo.Dialog.NoActionBar"
+            android:taskAffinity="" />
+
+        <!-- KlaxonPresenter plays sound -->
+        <receiver
+            android:name=".presenter.background.KlaxonService$Receiver"
+            android:exported="false" >
+            <intent-filter>
+                <action android:name="com.premium.alarm.ALARM_ALERT" />
+                <action android:name="com.premium.alarm.ALARM_PREALARM_ACTION" />
+                <action android:name="com.premium.alarm.ALARM_SNOOZE" />
+                <action android:name="com.premium.alarm.ALARM_DISMISS" />
+                <action android:name="com.premium.alarm.ACTION_SOUND_EXPIRED" />
+                <action android:name="com.premium.alarm.ACTION_START_PREALARM_SAMPLE" />
+                <action android:name="com.premium.alarm.ACTION_STOP_PREALARM_SAMPLE" />
+                <action android:name="com.premium.alarm.ACTION_START_ALARM_SAMPLE" />
+                <action android:name="com.premium.alarm.ACTION_STOP_ALARM_SAMPLE" />
+                <action android:name="com.premium.alarm.ACTION_MUTE" />
+                <action android:name="com.premium.alarm.ACTION_DEMUTE" />
+            </intent-filter>
+        </receiver>
+        <service
+            android:name=".presenter.background.KlaxonService"
+            android:description="@string/alarm_klaxon_service_desc"
+            android:exported="false" >
+        </service>
+
+        <!-- VibrationPresenter vibrates -->
+        <receiver
+            android:name=".presenter.background.VibrationService$Receiver"
+            android:exported="false" >
+            <intent-filter>
+                <action android:name="com.premium.alarm.ALARM_ALERT" />
+                <action android:name="com.premium.alarm.ALARM_SNOOZE" />
+                <action android:name="com.premium.alarm.ALARM_DISMISS" />
+                <action android:name="com.premium.alarm.ACTION_SOUND_EXPIRED" />
+                <action android:name="com.premium.alarm.ACTION_MUTE" />
+                <action android:name="com.premium.alarm.ACTION_DEMUTE" />
+            </intent-filter>
+        </receiver>
+        <service
+            android:name=".presenter.background.VibrationService"
+            android:description="@string/alarm_klaxon_service_desc"
+            android:exported="false" >
+        </service>
+
+        <!-- Reacts on Alarms being set/unset and changes notification bar and lockscreen -->
+        <receiver
+            android:name=".presenter.background.ScheduledReceiver" 
+            android:exported="false" >
+            <intent-filter>
+                <action android:name="com.premium.alarm.model.Intents.ACTION_ALARMS_UNSCHEDULED" />
+                <action android:name="com.premium.alarm.model.Intents.ACTION_ALARM_SCHEDULED" />
+            </intent-filter>
+        </receiver>
+
+        <!-- Reacts on Alarms set and displays a toast -->
+        <receiver
+            android:name=".presenter.background.ToastPresenter"
+            android:exported="false" >
+            <intent-filter>
+                <action android:name="com.premium.alarm.model.Intents.ACTION_ALARM_SET" />
+            </intent-filter>
+        </receiver>
+
+        <!-- Model -->
+        <receiver
+            android:name=".model.AlarmsService$Receiver"
+            android:exported="false" >
+            <intent-filter>
+                <action android:name="com.premium.alarm.ACTION_FIRED" />
+                <action android:name="com.premium.alarm.ACTION_SNOOZED_FIRED" />
+                <action android:name="com.premium.alarm.ACTION_SOUND_EXPIRED" />
+                <action android:name="android.intent.action.BOOT_COMPLETED" />
+                <action android:name="android.intent.action.TIME_SET" />
+                <action android:name="android.intent.action.TIMEZONE_CHANGED" />
+                <action android:name="android.intent.action.LOCALE_CHANGED" />
+            </intent-filter>
+        </receiver>
+        <service
+            android:name=".model.AlarmsService"
+            android:exported="false" >
+        </service>
+        <!-- Persistence -->
+        <provider
+            android:name=".model.persistance.AlarmProvider"
+            android:authorities="com.premium.alarm.model"
+            android:exported="false" />
+        <service
+            android:name=".model.persistance.DataBaseService"
+            android:exported="false" >
+            <intent-filter>
+                <action android:name="com.premium.alarm.ACTION_SAVE_ALARM" />
+            </intent-filter>
+        </service>
+    </application>
 </manifest>