--- conflicted
+++ resolved
@@ -132,25 +132,6 @@
             if (Log.LOGV) Log.v("bindView " + cursor.getPosition() + " " + id + " " + hour +
                                 ":" + minutes + " " + daysOfWeek.toString(context, true) + " dc " + digitalClock);
 
-<<<<<<< HEAD
-=======
-            digitalClock.setOnClickListener(new OnClickListener() {
-                    public void onClick(View v) {
-                        if (true) {
-                            Intent intent = new Intent(AlarmClock.this, SetAlarm.class);
-                            intent.putExtra(Alarms.ID, id);
-                            startActivity(intent);
-                        } else {
-                            // TESTING: immediately pop alarm
-                            Intent fireAlarm = new Intent(AlarmClock.this, AlarmAlert.class);
-                            fireAlarm.putExtra(Alarms.ID, id);
-                            fireAlarm.setFlags(Intent.FLAG_ACTIVITY_NEW_TASK);
-                            startActivity(fireAlarm);
-                        }
-                    }
-                });
-
->>>>>>> eb142ac5
             // set the alarm text
             final Calendar c = Calendar.getInstance();
             c.set(Calendar.HOUR_OF_DAY, hour);
@@ -325,7 +306,6 @@
     public boolean onCreateOptionsMenu(Menu menu) {
         // Inflate our menu.
         getMenuInflater().inflate(R.menu.main_menu, menu);
-<<<<<<< HEAD
 
         return super.onCreateOptionsMenu(menu);
     }
@@ -370,10 +350,6 @@
         Intent intent = new Intent(this, SetAlarm.class);
         intent.putExtra(Alarms.ID, (int) id);
         startActivity(intent);
-=======
-
-        return super.onCreateOptionsMenu(menu);
->>>>>>> eb142ac5
     }
 
     /**
