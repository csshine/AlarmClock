/*
 * Copyright (C) 2007 The Android Open Source Project
 *
 * Licensed under the Apache License, Version 2.0 (the "License");
 * you may not use this file except in compliance with the License.
 * You may obtain a copy of the License at
 *
 *      http://www.apache.org/licenses/LICENSE-2.0
 *
 * Unless required by applicable law or agreed to in writing, software
 * distributed under the License is distributed on an "AS IS" BASIS,
 * WITHOUT WARRANTIES OR CONDITIONS OF ANY KIND, either express or implied.
 * See the License for the specific language governing permissions and
 * limitations under the License.
 */

package com.android.deskclock;

import android.app.Activity;
import android.app.AlertDialog;
import android.content.Context;
import android.content.DialogInterface;
import android.content.Intent;
import android.content.SharedPreferences;
import android.content.res.Configuration;
import android.database.Cursor;
import android.database.DataSetObserver;
import android.net.Uri;
import android.os.Bundle;
import android.os.Handler;
import android.view.ContextMenu;
import android.view.ContextMenu.ContextMenuInfo;
import android.view.LayoutInflater;
import android.view.Menu;
import android.view.MenuItem;
import android.view.View;
import android.view.View.OnClickListener;
import android.view.ViewGroup;
import android.widget.AdapterView;
import android.widget.AdapterView.AdapterContextMenuInfo;
import android.widget.AdapterView.OnItemClickListener;
<<<<<<< HEAD
=======
import android.widget.Button;
>>>>>>> dce90517
import android.widget.CheckBox;
import android.widget.CursorAdapter;
import android.widget.ListView;
import android.widget.TextView;

import java.text.DateFormatSymbols;
import java.util.Calendar;

/**
 * AlarmClock application.
 */
public class AlarmClock extends Activity implements OnItemClickListener {

    static final String PREFERENCES = "AlarmClock";

    /** Cap alarm count at this number */
    static final int MAX_ALARM_COUNT = 12;

    /** This must be false for production.  If true, turns on logging,
        test code, etc. */
    static final boolean DEBUG = false;

    private SharedPreferences mPrefs;
    private LayoutInflater mFactory;
    private ListView mAlarmsList;
    private Cursor mCursor;

    private String mAm, mPm;

    private class AlarmTimeAdapter extends CursorAdapter {
        public AlarmTimeAdapter(Context context, Cursor cursor) {
            super(context, cursor);
        }

        public View newView(Context context, Cursor cursor, ViewGroup parent) {
            View ret = mFactory.inflate(R.layout.alarm_time, parent, false);

            ((TextView) ret.findViewById(R.id.am)).setText(mAm);
            ((TextView) ret.findViewById(R.id.pm)).setText(mPm);

            DigitalClock digitalClock =
                    (DigitalClock) ret.findViewById(R.id.digitalClock);
            digitalClock.setLive(false);
            return ret;
        }

        public void bindView(View view, Context context, Cursor cursor) {
            final Alarm alarm = new Alarm(cursor);

            CheckBox onButton = (CheckBox) view.findViewById(R.id.alarmButton);
            onButton.setChecked(alarm.enabled);
            onButton.setOnClickListener(new OnClickListener() {
                    public void onClick(View v) {
                        boolean isChecked = ((CheckBox) v).isChecked();
                        Alarms.enableAlarm(AlarmClock.this, alarm.id,
                            isChecked);
                        if (isChecked) {
                            SetAlarm.popAlarmSetToast(AlarmClock.this,
                                alarm.hour, alarm.minutes, alarm.daysOfWeek);
                        }
                    }
            });

            DigitalClock digitalClock =
                    (DigitalClock) view.findViewById(R.id.digitalClock);

            // set the alarm text
            final Calendar c = Calendar.getInstance();
            c.set(Calendar.HOUR_OF_DAY, alarm.hour);
            c.set(Calendar.MINUTE, alarm.minutes);
            digitalClock.updateTime(c);

            // Set the repeat text or leave it blank if it does not repeat.
            TextView daysOfWeekView =
                    (TextView) digitalClock.findViewById(R.id.daysOfWeek);
            final String daysOfWeekStr =
                    alarm.daysOfWeek.toString(AlarmClock.this, false);
            if (daysOfWeekStr != null && daysOfWeekStr.length() != 0) {
                daysOfWeekView.setText(daysOfWeekStr);
                daysOfWeekView.setVisibility(View.VISIBLE);
            } else {
                daysOfWeekView.setVisibility(View.GONE);
            }

            // Display the label
            TextView labelView =
                    (TextView) digitalClock.findViewById(R.id.label);
            if (alarm.label != null && alarm.label.length() != 0) {
                labelView.setText(alarm.label);
                labelView.setVisibility(View.VISIBLE);
            } else {
                labelView.setVisibility(View.GONE);
            }
        }
    };

    @Override
    public boolean onContextItemSelected(final MenuItem item) {
        final AdapterContextMenuInfo info =
                (AdapterContextMenuInfo) item.getMenuInfo();
        final int id = (int) info.id;
        switch (item.getItemId()) {
            case R.id.delete_alarm:
                // Confirm that the alarm will be deleted.
                new AlertDialog.Builder(this)
                        .setTitle(getString(R.string.delete_alarm))
                        .setMessage(getString(R.string.delete_alarm_confirm))
                        .setPositiveButton(android.R.string.ok,
                                new DialogInterface.OnClickListener() {
                                    public void onClick(DialogInterface d,
                                            int w) {
                                        Alarms.deleteAlarm(AlarmClock.this, id);
                                    }
                                })
                        .setNegativeButton(android.R.string.cancel, null)
                        .show();
                return true;

            case R.id.enable_alarm:
                final Cursor c = (Cursor) mAlarmsList.getAdapter()
                        .getItem(info.position);
                final Alarm alarm = new Alarm(c);
                Alarms.enableAlarm(this, alarm.id, !alarm.enabled);
                if (!alarm.enabled) {
                    SetAlarm.popAlarmSetToast(this, alarm.hour, alarm.minutes,
                            alarm.daysOfWeek);
                }
                return true;

            default:
                break;
        }
        return super.onContextItemSelected(item);
    }

    @Override
    protected void onCreate(Bundle icicle) {
        super.onCreate(icicle);

        String[] ampm = new DateFormatSymbols().getAmPmStrings();
        mAm = ampm[0];
        mPm = ampm[1];

        mFactory = LayoutInflater.from(this);
        mPrefs = getSharedPreferences(PREFERENCES, 0);
        mCursor = Alarms.getAlarmsCursor(getContentResolver());

        updateLayout();
    }

    private void updateLayout() {
        setContentView(R.layout.alarm_clock);
        mAlarmsList = (ListView) findViewById(R.id.alarms_list);
        AlarmTimeAdapter adapter = new AlarmTimeAdapter(this, mCursor);
        mAlarmsList.setAdapter(adapter);
        mAlarmsList.setVerticalScrollBarEnabled(true);
        mAlarmsList.setOnItemClickListener(this);
        mAlarmsList.setOnCreateContextMenuListener(this);

        final Button addAlarm = (Button) findViewById(R.id.add_alarm);
        addAlarm.setOnClickListener(new View.OnClickListener() {
                public void onClick(View v) {
                    Uri uri = Alarms.addAlarm(getContentResolver());
                    // FIXME: scroll to new item?
                    String segment = uri.getPathSegments().get(1);
                    int newId = Integer.parseInt(segment);
                    if (Log.LOGV) {
                        Log.v("In AlarmClock, new alarm id = " + newId);
                    }
                    Intent intent =
                        new Intent(AlarmClock.this, SetAlarm.class);
                    intent.putExtra(Alarms.ALARM_ID, newId);
                    startActivity(intent);
                }
            });
        // Update the enabled state of the "Add alarm" menu item depending on
        // how many alarms are set.
        adapter.registerDataSetObserver(new DataSetObserver() {
            public void onChanged() {
                updateAddAlarmButton(addAlarm);
            }
            public void onInvalidate() {
                updateAddAlarmButton(addAlarm);
            }
        });

        Button settings = (Button) findViewById(R.id.settings);
        settings.setOnClickListener(new View.OnClickListener() {
                public void onClick(View v) {
                    startActivity(
                        new Intent(AlarmClock.this, SettingsActivity.class));
                }
            });
    }

    private void updateAddAlarmButton(Button b) {
        b.setEnabled(mAlarmsList.getAdapter().getCount() < MAX_ALARM_COUNT);
    }

    @Override
    protected void onDestroy() {
        super.onDestroy();
        ToastMaster.cancelToast();
        mCursor.deactivate();
    }

    @Override
    public void onCreateContextMenu(ContextMenu menu, View view,
            ContextMenuInfo menuInfo) {
        // Inflate the menu from xml.
        getMenuInflater().inflate(R.menu.context_menu, menu);

        // Use the current item to create a custom view for the header.
        final AdapterContextMenuInfo info = (AdapterContextMenuInfo) menuInfo;
        final Cursor c =
                (Cursor) mAlarmsList.getAdapter().getItem((int) info.position);
        final Alarm alarm = new Alarm(c);

        // Construct the Calendar to compute the time.
        final Calendar cal = Calendar.getInstance();
        cal.set(Calendar.HOUR_OF_DAY, alarm.hour);
        cal.set(Calendar.MINUTE, alarm.minutes);
        final String time = Alarms.formatTime(this, cal);

        // Inflate the custom view and set each TextView's text.
        final View v = mFactory.inflate(R.layout.context_menu_header, null);
        TextView textView = (TextView) v.findViewById(R.id.header_time);
        textView.setText(time);
        textView = (TextView) v.findViewById(R.id.header_label);
        textView.setText(alarm.label);

        // Set the custom view on the menu.
        menu.setHeaderView(v);
        // Change the text to "disable" if the alarm is already enabled.
        if (alarm.enabled) {
            menu.findItem(R.id.enable_alarm).setTitle(R.string.disable_alarm);
        }
    }

    public void onItemClick(AdapterView parent, View v, int pos, long id) {
        Intent intent = new Intent(this, SetAlarm.class);
        intent.putExtra(Alarms.ALARM_ID, (int) id);
        startActivity(intent);
    }
<<<<<<< HEAD

    /**
     * Only allow user to add a new alarm if there are fewer than
     * MAX_ALARM_COUNT
     */
    @Override
    public boolean onPrepareOptionsMenu(Menu menu) {
        menu.findItem(R.id.menu_add_alarm).setVisible(
                mAlarmsList.getAdapter().getCount() < MAX_ALARM_COUNT);
        return super.onPrepareOptionsMenu(menu);
    }

    @Override
    public boolean onOptionsItemSelected(MenuItem item) {
        switch (item.getItemId()) {
            case R.id.menu_add_alarm:
                Uri uri = Alarms.addAlarm(getContentResolver());
                // TODO: Create new alarm _after_ SetAlarm so the user has the
                // chance to cancel alarm creation.
                String segment = uri.getPathSegments().get(1);
                int newId = Integer.parseInt(segment);
                if (Log.LOGV) {
                    Log.v("In AlarmClock, new alarm id = " + newId);
                }
                Intent intent = new Intent(this, SetAlarm.class);
                intent.putExtra(Alarms.ALARM_ID, newId);
                startActivity(intent);
                return true;

            case R.id.menu_settings:
                startActivity(new Intent(this, SettingsActivity.class));
                return true;
        }

        return super.onOptionsItemSelected(item);
    }
=======
>>>>>>> dce90517
}<|MERGE_RESOLUTION|>--- conflicted
+++ resolved
@@ -39,10 +39,7 @@
 import android.widget.AdapterView;
 import android.widget.AdapterView.AdapterContextMenuInfo;
 import android.widget.AdapterView.OnItemClickListener;
-<<<<<<< HEAD
-=======
 import android.widget.Button;
->>>>>>> dce90517
 import android.widget.CheckBox;
 import android.widget.CursorAdapter;
 import android.widget.ListView;
@@ -287,43 +284,4 @@
         intent.putExtra(Alarms.ALARM_ID, (int) id);
         startActivity(intent);
     }
-<<<<<<< HEAD
-
-    /**
-     * Only allow user to add a new alarm if there are fewer than
-     * MAX_ALARM_COUNT
-     */
-    @Override
-    public boolean onPrepareOptionsMenu(Menu menu) {
-        menu.findItem(R.id.menu_add_alarm).setVisible(
-                mAlarmsList.getAdapter().getCount() < MAX_ALARM_COUNT);
-        return super.onPrepareOptionsMenu(menu);
-    }
-
-    @Override
-    public boolean onOptionsItemSelected(MenuItem item) {
-        switch (item.getItemId()) {
-            case R.id.menu_add_alarm:
-                Uri uri = Alarms.addAlarm(getContentResolver());
-                // TODO: Create new alarm _after_ SetAlarm so the user has the
-                // chance to cancel alarm creation.
-                String segment = uri.getPathSegments().get(1);
-                int newId = Integer.parseInt(segment);
-                if (Log.LOGV) {
-                    Log.v("In AlarmClock, new alarm id = " + newId);
-                }
-                Intent intent = new Intent(this, SetAlarm.class);
-                intent.putExtra(Alarms.ALARM_ID, newId);
-                startActivity(intent);
-                return true;
-
-            case R.id.menu_settings:
-                startActivity(new Intent(this, SettingsActivity.class));
-                return true;
-        }
-
-        return super.onOptionsItemSelected(item);
-    }
-=======
->>>>>>> dce90517
 }