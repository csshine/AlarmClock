/*
 * Copyright (C) 2009 The Android Open Source Project
 *
 * Licensed under the Apache License, Version 2.0 (the "License");
 * you may not use this file except in compliance with the License.
 * You may obtain a copy of the License at
 *
 *      http://www.apache.org/licenses/LICENSE-2.0
 *
 * Unless required by applicable law or agreed to in writing, software
 * distributed under the License is distributed on an "AS IS" BASIS,
 * WITHOUT WARRANTIES OR CONDITIONS OF ANY KIND, either express or implied.
 * See the License for the specific language governing permissions and
 * limitations under the License.
 */

package com.android.deskclock;

import android.app.Activity;
import android.app.AlarmManager;
import android.app.AlertDialog;
import android.app.PendingIntent;
import android.content.BroadcastReceiver;
import android.content.Context;
import android.content.DialogInterface;
import android.content.Intent;
import android.content.IntentFilter;
import android.content.SharedPreferences;
import android.content.pm.PackageManager;
import android.content.res.Configuration;
import android.content.res.Resources;
import android.database.ContentObserver;
import android.database.Cursor;
import android.graphics.Rect;
import android.graphics.drawable.BitmapDrawable;
import android.graphics.drawable.ColorDrawable;
import android.graphics.drawable.Drawable;
import android.net.Uri;
import android.os.Bundle;
import android.os.Handler;
import android.os.Message;
import android.os.SystemClock;
import android.os.PowerManager;
import android.provider.Settings;
import android.text.TextUtils;
import android.text.format.DateFormat;
import android.util.DisplayMetrics;
import android.util.Log;
import android.view.ContextMenu.ContextMenuInfo;
import android.view.ContextMenu;
import android.view.LayoutInflater;
import android.view.Menu;
import android.view.MenuInflater;
import android.view.MenuItem;
import android.view.MotionEvent;
import android.view.View.OnClickListener;
import android.view.View.OnCreateContextMenuListener;
import android.view.View;
import android.view.ViewGroup;
import android.view.ViewTreeObserver;
import android.view.ViewTreeObserver.OnGlobalFocusChangeListener;
import android.view.Window;
import android.view.WindowManager;
import android.view.animation.Animation;
import android.view.animation.AnimationUtils;
import android.view.animation.TranslateAnimation;
import android.widget.AbsoluteLayout;
import android.widget.AdapterView.AdapterContextMenuInfo;
import android.widget.AdapterView.OnItemClickListener;
import android.widget.AdapterView;
import android.widget.Button;
import android.widget.CheckBox;
import android.widget.ImageButton;
import android.widget.ImageView;
import android.widget.TextView;

import static android.os.BatteryManager.BATTERY_STATUS_CHARGING;
import static android.os.BatteryManager.BATTERY_STATUS_FULL;
import static android.os.BatteryManager.BATTERY_STATUS_UNKNOWN;

import java.io.IOException;
import java.io.InputStream;
import java.util.Calendar;
import java.util.Date;
import java.util.Locale;
import java.util.Random;

/**
 * DeskClock clock view for desk docks.
 */
public class DeskClock extends Activity {
    private static final boolean DEBUG = false;

    private static final String LOG_TAG = "DeskClock";

    // Package ID of the music player.
    private static final String MUSIC_PACKAGE_ID = "com.android.music";

    // Alarm action for midnight (so we can update the date display).
    private static final String ACTION_MIDNIGHT = "com.android.deskclock.MIDNIGHT";

<<<<<<< HEAD
    // Interval between forced polls of the weather widget.
    private final long QUERY_WEATHER_DELAY = 60 * 60 * 1000; // 1 hr
=======
    // Intent to broadcast for dock settings.
    private static final String DOCK_SETTINGS_ACTION = "com.android.settings.DOCK_SETTINGS";

    // Interval between polls of the weather widget. Its refresh period is
    // likely to be much longer (~3h), but we want to pick up any changes
    // within 5 minutes.
    private final long QUERY_WEATHER_DELAY = 5 * 60 * 1000; // 5 min
>>>>>>> f22cedb7

    // Delay before engaging the burn-in protection mode (green-on-black).
    private final long SCREEN_SAVER_TIMEOUT = 5 * 60 * 1000; // 5 min

    // Repositioning delay in screen saver.
    private final long SCREEN_SAVER_MOVE_DELAY = 60 * 1000; // 1 min

    // Color to use for text & graphics in screen saver mode.
    private final int SCREEN_SAVER_COLOR = 0xFF308030;
    private final int SCREEN_SAVER_COLOR_DIM = 0xFF183018;

    // Opacity of black layer between clock display and wallpaper.
    private final float DIM_BEHIND_AMOUNT_NORMAL = 0.4f;
    private final float DIM_BEHIND_AMOUNT_DIMMED = 0.8f; // higher contrast when display dimmed

    // Internal message IDs.
    private final int QUERY_WEATHER_DATA_MSG     = 0x1000;
    private final int UPDATE_WEATHER_DISPLAY_MSG = 0x1001;
    private final int SCREEN_SAVER_TIMEOUT_MSG   = 0x2000;
    private final int SCREEN_SAVER_MOVE_MSG      = 0x2001;

    // Weather widget query information.
    private static final String GENIE_PACKAGE_ID = "com.google.android.apps.genie.geniewidget";
    private static final String WEATHER_CONTENT_AUTHORITY = GENIE_PACKAGE_ID + ".weather";
    private static final String WEATHER_CONTENT_PATH = "/weather/current";
    private static final String[] WEATHER_CONTENT_COLUMNS = new String[] {
            "location",
            "timestamp",
            "temperature",
            "highTemperature",
            "lowTemperature",
            "iconUrl",
            "iconResId",
            "description",
        };

    private static final String ACTION_GENIE_REFRESH = "com.google.android.apps.genie.REFRESH";

    // State variables follow.
    private DigitalClock mTime;
    private TextView mDate;

    private TextView mNextAlarm = null;
    private TextView mBatteryDisplay;

    private TextView mWeatherCurrentTemperature;
    private TextView mWeatherHighTemperature;
    private TextView mWeatherLowTemperature;
    private TextView mWeatherLocation;
    private ImageView mWeatherIcon;

    private String mWeatherCurrentTemperatureString;
    private String mWeatherHighTemperatureString;
    private String mWeatherLowTemperatureString;
    private String mWeatherLocationString;
    private Drawable mWeatherIconDrawable;

    private Resources mGenieResources = null;

    private boolean mDimmed = false;
    private boolean mScreenSaverMode = false;

    private String mDateFormat;

    private int mBatteryLevel = -1;
    private boolean mPluggedIn = false;

    private boolean mLaunchedFromDock = false;

    private Random mRNG;

    private PendingIntent mMidnightIntent;

    private final BroadcastReceiver mIntentReceiver = new BroadcastReceiver() {
        @Override
        public void onReceive(Context context, Intent intent) {
            final String action = intent.getAction();
            if (DEBUG) Log.d(LOG_TAG, "mIntentReceiver.onReceive: action=" + action + ", intent=" + intent);
            if (Intent.ACTION_DATE_CHANGED.equals(action) || ACTION_MIDNIGHT.equals(action)) {
                refreshDate();
            } else if (Intent.ACTION_BATTERY_CHANGED.equals(action)) {
                handleBatteryUpdate(
                    intent.getIntExtra("status", BATTERY_STATUS_UNKNOWN),
                    intent.getIntExtra("level", 0));
            } else if (Intent.ACTION_DOCK_EVENT.equals(action)) {
                int state = intent.getIntExtra(Intent.EXTRA_DOCK_STATE, -1);
                if (DEBUG) Log.d(LOG_TAG, "ACTION_DOCK_EVENT, state=" + state);
                if (state == Intent.EXTRA_DOCK_STATE_UNDOCKED) {
                    if (mLaunchedFromDock) {
                        // moveTaskToBack(false);
                        finish();
                    }
                    mLaunchedFromDock = false;
                }
            }
        }
    };

    private final Handler mHandy = new Handler() {
        @Override
        public void handleMessage(Message m) {
            if (m.what == QUERY_WEATHER_DATA_MSG) {
                new Thread() { public void run() { queryWeatherData(); } }.start();
                scheduleWeatherQueryDelayed(QUERY_WEATHER_DELAY);
            } else if (m.what == UPDATE_WEATHER_DISPLAY_MSG) {
                updateWeatherDisplay();
            } else if (m.what == SCREEN_SAVER_TIMEOUT_MSG) {
                saveScreen();
            } else if (m.what == SCREEN_SAVER_MOVE_MSG) {
                moveScreenSaver();
            }
        }
    };

    private final ContentObserver mContentObserver = new ContentObserver(mHandy) {
        @Override
        public void onChange(boolean selfChange) {
            if (DEBUG) Log.d(LOG_TAG, "content observer notified that weather changed");
            refreshWeather();
        }
    };


    private void moveScreenSaver() {
        moveScreenSaverTo(-1,-1);
    }
    private void moveScreenSaverTo(int x, int y) {
        if (!mScreenSaverMode) return;

        final View saver_view = findViewById(R.id.saver_view);

        DisplayMetrics metrics = new DisplayMetrics();
        getWindowManager().getDefaultDisplay().getMetrics(metrics);

        if (x < 0 || y < 0) {
            int myWidth = saver_view.getMeasuredWidth();
            int myHeight = saver_view.getMeasuredHeight();
            x = (int)(mRNG.nextFloat()*(metrics.widthPixels - myWidth));
            y = (int)(mRNG.nextFloat()*(metrics.heightPixels - myHeight));
        }

        if (DEBUG) Log.d(LOG_TAG, String.format("screen saver: %d: jumping to (%d,%d)",
                System.currentTimeMillis(), x, y));

        saver_view.setLayoutParams(new AbsoluteLayout.LayoutParams(
            ViewGroup.LayoutParams.WRAP_CONTENT,
            ViewGroup.LayoutParams.WRAP_CONTENT,
            x,
            y));

        // Synchronize our jumping so that it happens exactly on the second.
        mHandy.sendEmptyMessageDelayed(SCREEN_SAVER_MOVE_MSG,
            SCREEN_SAVER_MOVE_DELAY +
            (1000 - (System.currentTimeMillis() % 1000)));
    }

    private void setWakeLock(boolean hold) {
        if (DEBUG) Log.d(LOG_TAG, (hold ? "hold" : " releas") + "ing wake lock");
        Window win = getWindow();
        WindowManager.LayoutParams winParams = win.getAttributes();
        winParams.flags |= WindowManager.LayoutParams.FLAG_DISMISS_KEYGUARD;
        winParams.flags |= WindowManager.LayoutParams.FLAG_SHOW_WHEN_LOCKED;
        winParams.flags |= WindowManager.LayoutParams.FLAG_TURN_SCREEN_ON;
        if (hold)
            winParams.flags |= WindowManager.LayoutParams.FLAG_KEEP_SCREEN_ON;
        else
            winParams.flags &= (~WindowManager.LayoutParams.FLAG_KEEP_SCREEN_ON);
        win.setAttributes(winParams);
    }

    private void scheduleScreenSaver() {
        // reschedule screen saver
        mHandy.removeMessages(SCREEN_SAVER_TIMEOUT_MSG);
        mHandy.sendMessageDelayed(
            Message.obtain(mHandy, SCREEN_SAVER_TIMEOUT_MSG),
            SCREEN_SAVER_TIMEOUT);
    }

    private void restoreScreen() {
        if (!mScreenSaverMode) return;
        if (DEBUG) Log.d(LOG_TAG, "restoreScreen");
        mScreenSaverMode = false;
        initViews();
        doDim(false); // restores previous dim mode
        // policy: update weather info when returning from screen saver
        if (mPluggedIn) requestWeatherDataFetch();

        scheduleScreenSaver();

        refreshAll();
    }

    // Special screen-saver mode for OLED displays that burn in quickly
    private void saveScreen() {
        if (mScreenSaverMode) return;
        if (DEBUG) Log.d(LOG_TAG, "saveScreen");

        // quickly stash away the x/y of the current date
        final View oldTimeDate = findViewById(R.id.time_date);
        int oldLoc[] = new int[2];
        oldTimeDate.getLocationOnScreen(oldLoc);

        mScreenSaverMode = true;
        Window win = getWindow();
        WindowManager.LayoutParams winParams = win.getAttributes();
        winParams.flags |= WindowManager.LayoutParams.FLAG_FULLSCREEN;
        win.setAttributes(winParams);

        // give up any internal focus before we switch layouts
        final View focused = getCurrentFocus();
        if (focused != null) focused.clearFocus();

        setContentView(R.layout.desk_clock_saver);

        mTime = (DigitalClock) findViewById(R.id.time);
        mDate = (TextView) findViewById(R.id.date);
        mNextAlarm = (TextView) findViewById(R.id.nextAlarm);

        final int color = mDimmed ? SCREEN_SAVER_COLOR_DIM : SCREEN_SAVER_COLOR;

        ((TextView)findViewById(R.id.timeDisplay)).setTextColor(color);
        ((TextView)findViewById(R.id.am_pm)).setTextColor(color);
        mDate.setTextColor(color);
        mNextAlarm.setTextColor(color);
        mNextAlarm.setCompoundDrawablesWithIntrinsicBounds(
            getResources().getDrawable(mDimmed
                ? R.drawable.ic_lock_idle_alarm_saver_dim
                : R.drawable.ic_lock_idle_alarm_saver),
            null, null, null);

        mBatteryDisplay =
        mWeatherCurrentTemperature =
        mWeatherHighTemperature =
        mWeatherLowTemperature =
        mWeatherLocation = null;
        mWeatherIcon = null;

        refreshDate();
        refreshAlarm();

        moveScreenSaverTo(oldLoc[0], oldLoc[1]);
    }

    @Override
    public void onUserInteraction() {
        if (mScreenSaverMode)
            restoreScreen();
    }

    // Tell the Genie widget to load new data from the network.
    private void requestWeatherDataFetch() {
        if (DEBUG) Log.d(LOG_TAG, "forcing the Genie widget to update weather now...");
        sendBroadcast(new Intent(ACTION_GENIE_REFRESH).putExtra("requestWeather", true));
        // we expect the result to show up in our content observer
    }

    private boolean supportsWeather() {
        return (mGenieResources != null);
    }

    private void scheduleWeatherQueryDelayed(long delay) {
        // cancel any existing scheduled queries
        unscheduleWeatherQuery();

        if (DEBUG) Log.d(LOG_TAG, "scheduling weather fetch message for " + delay + "ms from now");

        mHandy.sendEmptyMessageDelayed(QUERY_WEATHER_DATA_MSG, delay);
    }

    private void unscheduleWeatherQuery() {
        mHandy.removeMessages(QUERY_WEATHER_DATA_MSG);
    }

    private void queryWeatherData() {
        // if we couldn't load the weather widget's resources, we simply
        // assume it's not present on the device.
        if (mGenieResources == null) return;

        Uri queryUri = new Uri.Builder()
            .scheme(android.content.ContentResolver.SCHEME_CONTENT)
            .authority(WEATHER_CONTENT_AUTHORITY)
            .path(WEATHER_CONTENT_PATH)
            .appendPath(new Long(System.currentTimeMillis()).toString())
            .build();

        if (DEBUG) Log.d(LOG_TAG, "querying genie: " + queryUri);

        Cursor cur;
        try {
            cur = managedQuery(
                queryUri,
                WEATHER_CONTENT_COLUMNS,
                null,
                null,
                null);
        } catch (RuntimeException e) {
            Log.e(LOG_TAG, "Weather query failed", e);
            cur = null;
        }

        if (cur != null && cur.moveToFirst()) {
            if (DEBUG) {
                java.lang.StringBuilder sb =
                    new java.lang.StringBuilder("Weather query result: {");
                for(int i=0; i<cur.getColumnCount(); i++) {
                    if (i>0) sb.append(", ");
                    sb.append(cur.getColumnName(i))
                        .append("=")
                        .append(cur.getString(i));
                }
                sb.append("}");
                Log.d(LOG_TAG, sb.toString());
            }

            mWeatherIconDrawable = mGenieResources.getDrawable(cur.getInt(
                cur.getColumnIndexOrThrow("iconResId")));
            mWeatherCurrentTemperatureString = String.format("%d\u00b0",
                (cur.getInt(cur.getColumnIndexOrThrow("temperature"))));
            mWeatherHighTemperatureString = String.format("%d\u00b0",
                (cur.getInt(cur.getColumnIndexOrThrow("highTemperature"))));
            mWeatherLowTemperatureString = String.format("%d\u00b0",
                (cur.getInt(cur.getColumnIndexOrThrow("lowTemperature"))));
            mWeatherLocationString = cur.getString(
                cur.getColumnIndexOrThrow("location"));
        } else {
            Log.w(LOG_TAG, "No weather information available (cur="
                + cur +")");
            mWeatherIconDrawable = null;
            mWeatherHighTemperatureString = "";
            mWeatherLowTemperatureString = "";
            mWeatherLocationString = getString(R.string.weather_fetch_failure);
        }

        mHandy.sendEmptyMessage(UPDATE_WEATHER_DISPLAY_MSG);
    }

    private void refreshWeather() {
        if (supportsWeather())
            scheduleWeatherQueryDelayed(0);
        updateWeatherDisplay(); // in case we have it cached
    }

    private void updateWeatherDisplay() {
        if (mWeatherCurrentTemperature == null) return;

        mWeatherCurrentTemperature.setText(mWeatherCurrentTemperatureString);
        mWeatherHighTemperature.setText(mWeatherHighTemperatureString);
        mWeatherLowTemperature.setText(mWeatherLowTemperatureString);
        mWeatherLocation.setText(mWeatherLocationString);
        mWeatherIcon.setImageDrawable(mWeatherIconDrawable);
    }

    // Adapted from KeyguardUpdateMonitor.java
    private void handleBatteryUpdate(int plugStatus, int batteryLevel) {
        final boolean pluggedIn = (plugStatus == BATTERY_STATUS_CHARGING || plugStatus == BATTERY_STATUS_FULL);
        if (pluggedIn != mPluggedIn) {
            setWakeLock(pluggedIn);

            if (pluggedIn) {
                // policy: update weather info when attaching to power
                requestWeatherDataFetch();
            }
        }
        if (pluggedIn != mPluggedIn || batteryLevel != mBatteryLevel) {
            mBatteryLevel = batteryLevel;
            mPluggedIn = pluggedIn;
            refreshBattery();
        }
    }

    private void refreshBattery() {
        if (mBatteryDisplay == null) return;

        if (mPluggedIn /* || mBatteryLevel < LOW_BATTERY_THRESHOLD */) {
            mBatteryDisplay.setCompoundDrawablesWithIntrinsicBounds(
                0, 0, android.R.drawable.ic_lock_idle_charging, 0);
            mBatteryDisplay.setText(
                getString(R.string.battery_charging_level, mBatteryLevel));
            mBatteryDisplay.setVisibility(View.VISIBLE);
        } else {
            mBatteryDisplay.setVisibility(View.INVISIBLE);
        }
    }

    private void refreshDate() {
        final Date now = new Date();
        if (DEBUG) Log.d(LOG_TAG, "refreshing date..." + now);
        mDate.setText(DateFormat.format(mDateFormat, now));
    }

    private void refreshAlarm() {
        if (mNextAlarm == null) return;

        String nextAlarm = Settings.System.getString(getContentResolver(),
                Settings.System.NEXT_ALARM_FORMATTED);
        if (!TextUtils.isEmpty(nextAlarm)) {
            mNextAlarm.setText(nextAlarm);
            //mNextAlarm.setCompoundDrawablesWithIntrinsicBounds(
            //    android.R.drawable.ic_lock_idle_alarm, 0, 0, 0);
            mNextAlarm.setVisibility(View.VISIBLE);
        } else {
            mNextAlarm.setVisibility(View.INVISIBLE);
        }
    }

    private void refreshAll() {
        refreshDate();
        refreshAlarm();
        refreshBattery();
        refreshWeather();
    }

    private void doDim(boolean fade) {
        View tintView = findViewById(R.id.window_tint);
        if (tintView == null) return;

        Window win = getWindow();
        WindowManager.LayoutParams winParams = win.getAttributes();

        winParams.flags |= (WindowManager.LayoutParams.FLAG_LAYOUT_IN_SCREEN);
        winParams.flags |= (WindowManager.LayoutParams.FLAG_LAYOUT_NO_LIMITS);

        // dim the wallpaper somewhat (how much is determined below)
        winParams.flags |= (WindowManager.LayoutParams.FLAG_DIM_BEHIND);

        if (mDimmed) {
            winParams.flags |= WindowManager.LayoutParams.FLAG_FULLSCREEN;
            winParams.dimAmount = DIM_BEHIND_AMOUNT_DIMMED;
            winParams.buttonBrightness = WindowManager.LayoutParams.BRIGHTNESS_OVERRIDE_OFF;

            // show the window tint
            tintView.startAnimation(AnimationUtils.loadAnimation(this,
                fade ? R.anim.dim
                     : R.anim.dim_instant));
        } else {
            winParams.flags &= (~WindowManager.LayoutParams.FLAG_FULLSCREEN);
            winParams.dimAmount = DIM_BEHIND_AMOUNT_NORMAL;
            winParams.buttonBrightness = WindowManager.LayoutParams.BRIGHTNESS_OVERRIDE_NONE;

            // hide the window tint
            tintView.startAnimation(AnimationUtils.loadAnimation(this,
                fade ? R.anim.undim
                     : R.anim.undim_instant));
        }

        win.setAttributes(winParams);
    }

    @Override
    public void onNewIntent(Intent newIntent) {
        super.onNewIntent(newIntent);
        if (DEBUG) Log.d(LOG_TAG, "onNewIntent with intent: " + newIntent);

        // update our intent so that we can consult it to determine whether or
        // not the most recent launch was via a dock event 
        setIntent(newIntent);
    }

    @Override
    public void onResume() {
        super.onResume();
        if (DEBUG) Log.d(LOG_TAG, "onResume with intent: " + getIntent());

        // reload the date format in case the user has changed settings
        // recently
        mDateFormat = getString(R.string.full_wday_month_day_no_year);

        IntentFilter filter = new IntentFilter();
        filter.addAction(Intent.ACTION_DATE_CHANGED);
        filter.addAction(Intent.ACTION_BATTERY_CHANGED);
        filter.addAction(Intent.ACTION_DOCK_EVENT);
        filter.addAction(ACTION_MIDNIGHT);
        registerReceiver(mIntentReceiver, filter);

        // Listen for updates to weather data
        Uri weatherNotificationUri = new Uri.Builder()
            .scheme(android.content.ContentResolver.SCHEME_CONTENT)
            .authority(WEATHER_CONTENT_AUTHORITY)
            .path(WEATHER_CONTENT_PATH)
            .build();
        getContentResolver().registerContentObserver(
            weatherNotificationUri, true, mContentObserver);

        // Elaborate mechanism to find out when the day rolls over
        Calendar today = Calendar.getInstance();
        today.set(Calendar.HOUR_OF_DAY, 0);
        today.set(Calendar.MINUTE, 0);
        today.set(Calendar.SECOND, 0);
        today.add(Calendar.DATE, 1);
        long alarmTimeUTC = today.getTimeInMillis() + today.get(Calendar.ZONE_OFFSET);
        mMidnightIntent = PendingIntent.getBroadcast(this, 0, new Intent(ACTION_MIDNIGHT), 0);
        AlarmManager am = (AlarmManager) getSystemService(Context.ALARM_SERVICE);
        am.setRepeating(AlarmManager.RTC, alarmTimeUTC, AlarmManager.INTERVAL_DAY, mMidnightIntent);
        if (DEBUG) Log.d(LOG_TAG, "set repeating midnight event at "
            + alarmTimeUTC + " repeating every "
            + AlarmManager.INTERVAL_DAY + " with intent: " + mMidnightIntent);

        // If we weren't previously visible but now we are, it's because we're
        // being started from another activity. So it's OK to un-dim.
        if (mTime != null && mTime.getWindowVisibility() != View.VISIBLE) {
            mDimmed = false;
        }

        // Adjust the display to reflect the currently chosen dim mode.
        doDim(false);

        restoreScreen(); // disable screen saver
        refreshAll(); // will schedule periodic weather fetch

        setWakeLock(mPluggedIn);

        scheduleScreenSaver();

        final boolean launchedFromDock
            = getIntent().hasCategory(Intent.CATEGORY_DESK_DOCK);

        if (supportsWeather() && launchedFromDock && !mLaunchedFromDock) {
            // policy: fetch weather if launched via dock connection
            if (DEBUG) Log.d(LOG_TAG, "Device now docked; forcing weather to refresh right now");
            requestWeatherDataFetch();
        }

        mLaunchedFromDock = launchedFromDock;
    }

    @Override
    public void onPause() {
        if (DEBUG) Log.d(LOG_TAG, "onPause");

        // Turn off the screen saver and cancel any pending timeouts.
        // (But don't un-dim.)
        mHandy.removeMessages(SCREEN_SAVER_TIMEOUT_MSG);
        restoreScreen();

        // Other things we don't want to be doing in the background.
        unregisterReceiver(mIntentReceiver);
        getContentResolver().unregisterContentObserver(mContentObserver);

        AlarmManager am = (AlarmManager) getSystemService(Context.ALARM_SERVICE);
        am.cancel(mMidnightIntent);
        unscheduleWeatherQuery();

        super.onPause();
    }

    private void initViews() {
        // give up any internal focus before we switch layouts
        final View focused = getCurrentFocus();
        if (focused != null) focused.clearFocus();

        setContentView(R.layout.desk_clock);

        mTime = (DigitalClock) findViewById(R.id.time);
        mDate = (TextView) findViewById(R.id.date);
        mBatteryDisplay = (TextView) findViewById(R.id.battery);

        mTime.getRootView().requestFocus();

        mWeatherCurrentTemperature = (TextView) findViewById(R.id.weather_temperature);
        mWeatherHighTemperature = (TextView) findViewById(R.id.weather_high_temperature);
        mWeatherLowTemperature = (TextView) findViewById(R.id.weather_low_temperature);
        mWeatherLocation = (TextView) findViewById(R.id.weather_location);
        mWeatherIcon = (ImageView) findViewById(R.id.weather_icon);

        final View.OnClickListener alarmClickListener = new View.OnClickListener() {
            public void onClick(View v) {
                startActivity(new Intent(DeskClock.this, AlarmClock.class));
            }
        };

        mNextAlarm = (TextView) findViewById(R.id.nextAlarm);
        mNextAlarm.setOnClickListener(alarmClickListener);

        final ImageButton alarmButton = (ImageButton) findViewById(R.id.alarm_button);
        alarmButton.setOnClickListener(alarmClickListener);

        final ImageButton galleryButton = (ImageButton) findViewById(R.id.gallery_button);
        galleryButton.setOnClickListener(new View.OnClickListener() {
            public void onClick(View v) {
                try {
                    startActivity(new Intent(
                        Intent.ACTION_VIEW,
                        android.provider.MediaStore.Images.Media.EXTERNAL_CONTENT_URI)
                            .putExtra("slideshow", true)
                            .addFlags(Intent.FLAG_ACTIVITY_NEW_TASK|Intent.FLAG_ACTIVITY_CLEAR_TOP));
                } catch (android.content.ActivityNotFoundException e) {
                    Log.e(LOG_TAG, "Couldn't launch image browser", e);
                }
            }
        });

        final ImageButton musicButton = (ImageButton) findViewById(R.id.music_button);
        musicButton.setOnClickListener(new View.OnClickListener() {
            public void onClick(View v) {
                try {
                    Intent musicAppQuery = getPackageManager()
                        .getLaunchIntentForPackage(MUSIC_PACKAGE_ID)
                        .addFlags(Intent.FLAG_ACTIVITY_NEW_TASK|Intent.FLAG_ACTIVITY_CLEAR_TOP);
                    if (musicAppQuery != null) {
                        startActivity(musicAppQuery);
                    }
                } catch (android.content.ActivityNotFoundException e) {
                    Log.e(LOG_TAG, "Couldn't launch music browser", e);
                }
            }
        });

        final ImageButton homeButton = (ImageButton) findViewById(R.id.home_button);
        homeButton.setOnClickListener(new View.OnClickListener() {
            public void onClick(View v) {
                startActivity(
                    new Intent(Intent.ACTION_MAIN)
                        .addFlags(Intent.FLAG_ACTIVITY_NEW_TASK|Intent.FLAG_ACTIVITY_CLEAR_TOP)
                        .addCategory(Intent.CATEGORY_HOME));
            }
        });

        final ImageButton nightmodeButton = (ImageButton) findViewById(R.id.nightmode_button);
        nightmodeButton.setOnClickListener(new View.OnClickListener() {
            public void onClick(View v) {
                mDimmed = ! mDimmed;
                doDim(true);
            }
        });

        nightmodeButton.setOnLongClickListener(new View.OnLongClickListener() {
            public boolean onLongClick(View v) {
                saveScreen();
                return true;
            }
        });

        final View weatherView = findViewById(R.id.weather);
        weatherView.setOnClickListener(new View.OnClickListener() {
            public void onClick(View v) {
                if (!supportsWeather()) return;

                Intent genieAppQuery = getPackageManager()
                    .getLaunchIntentForPackage(GENIE_PACKAGE_ID)
                    .addFlags(Intent.FLAG_ACTIVITY_NEW_TASK|Intent.FLAG_ACTIVITY_CLEAR_TOP);
                if (genieAppQuery != null) {
                    startActivity(genieAppQuery);
                }
            }
        });

        final View tintView = findViewById(R.id.window_tint);
        tintView.setOnTouchListener(new View.OnTouchListener() {
            public boolean onTouch(View v, MotionEvent event) {
                if (mDimmed && event.getAction() == MotionEvent.ACTION_DOWN) {
                    // We want to un-dim the whole screen on tap.
                    // ...Unless the user is specifically tapping on the dim
                    // widget, in which case let it do the work.
                    Rect r = new Rect();
                    nightmodeButton.getHitRect(r);
                    int[] gloc = new int[2];
                    nightmodeButton.getLocationInWindow(gloc);
                    r.offsetTo(gloc[0], gloc[1]); // convert to window coords

                    if (!r.contains((int) event.getX(), (int) event.getY())) {
                        mDimmed = false;
                        doDim(true);
                    }
                }
                return false; // always pass the click through
            }
        });

        // Tidy up awkward focus behavior: the first view to be focused in
        // trackball mode should be the alarms button
        final ViewTreeObserver vto = alarmButton.getViewTreeObserver();
        vto.addOnGlobalFocusChangeListener(new ViewTreeObserver.OnGlobalFocusChangeListener() {
            public void onGlobalFocusChanged(View oldFocus, View newFocus) {
                if (oldFocus == null && newFocus == nightmodeButton) {
                    alarmButton.requestFocus();
                }
            }
        });
    }

    @Override
    public void onConfigurationChanged(Configuration newConfig) {
        super.onConfigurationChanged(newConfig);
        if (mScreenSaverMode) {
            moveScreenSaver();
        } else {
            initViews();
            doDim(false);
            refreshAll();
        }
    }

    @Override
    public boolean onOptionsItemSelected(MenuItem item) {
        switch (item.getItemId()) {
            case R.id.menu_item_alarms:
                startActivity(new Intent(DeskClock.this, AlarmClock.class));
                return true;
            case R.id.menu_item_add_alarm:
                AlarmClock.addNewAlarm(this);
                return true;
            case R.id.menu_item_dock_settings:
                startActivity(new Intent(DOCK_SETTINGS_ACTION));
                return true;
            default:
                return false;
        }
    }

    @Override
    public boolean onCreateOptionsMenu(Menu menu) {
        MenuInflater inflater = getMenuInflater();
        inflater.inflate(R.menu.desk_clock_menu, menu);
        return true;
    }

    @Override
    protected void onCreate(Bundle icicle) {
        super.onCreate(icicle);

        mRNG = new Random();

        try {
            mGenieResources = getPackageManager().getResourcesForApplication(GENIE_PACKAGE_ID);
        } catch (PackageManager.NameNotFoundException e) {
            // no weather info available
            Log.w(LOG_TAG, "Can't find "+GENIE_PACKAGE_ID+". Weather forecast will not be available.");
        }

        initViews();
    }

}<|MERGE_RESOLUTION|>--- conflicted
+++ resolved
@@ -99,18 +99,11 @@
     // Alarm action for midnight (so we can update the date display).
     private static final String ACTION_MIDNIGHT = "com.android.deskclock.MIDNIGHT";
 
-<<<<<<< HEAD
     // Interval between forced polls of the weather widget.
     private final long QUERY_WEATHER_DELAY = 60 * 60 * 1000; // 1 hr
-=======
+
     // Intent to broadcast for dock settings.
     private static final String DOCK_SETTINGS_ACTION = "com.android.settings.DOCK_SETTINGS";
-
-    // Interval between polls of the weather widget. Its refresh period is
-    // likely to be much longer (~3h), but we want to pick up any changes
-    // within 5 minutes.
-    private final long QUERY_WEATHER_DELAY = 5 * 60 * 1000; // 5 min
->>>>>>> f22cedb7
 
     // Delay before engaging the burn-in protection mode (green-on-black).
     private final long SCREEN_SAVER_TIMEOUT = 5 * 60 * 1000; // 5 min
