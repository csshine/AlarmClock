/*
 * Copyright (C) 2007 The Android Open Source Project
 * Copyright (C) 2012 Yuriy Kulikov yuriy.kulikov.87@gmail.com
 *
 * Licensed under the Apache License, Version 2.0 (the "License");
 * you may not use this file except in compliance with the License.
 * You may obtain a copy of the License at
 *
 *      http://www.apache.org/licenses/LICENSE-2.0
 *
 * Unless required by applicable law or agreed to in writing, software
 * distributed under the License is distributed on an "AS IS" BASIS,
 * WITHOUT WARRANTIES OR CONDITIONS OF ANY KIND, either express or implied.
 * See the License for the specific language governing permissions and
 * limitations under the License.
 */

package com.better.alarm.presenter;

import java.util.Calendar;
import java.util.Collection;

import android.app.AlertDialog;
import android.app.TimePickerDialog;
import android.content.DialogInterface;
import android.content.DialogInterface.OnCancelListener;
import android.content.Intent;
import android.content.pm.ActivityInfo;
import android.os.Bundle;
import android.preference.CheckBoxPreference;
import android.preference.Preference;
import android.preference.PreferenceActivity;
import android.preference.PreferenceScreen;
import android.provider.AlarmClock;
import android.text.format.DateFormat;
import android.view.Menu;
import android.view.MenuItem;
import android.view.View;
import android.widget.Button;
import android.widget.EditText;
import android.widget.ListView;

import com.better.alarm.R;
import com.better.alarm.model.AlarmsManager;
import com.better.alarm.model.interfaces.Alarm;
import com.better.alarm.model.interfaces.AlarmEditor;
import com.better.alarm.model.interfaces.AlarmNotFoundException;
import com.better.alarm.model.interfaces.IAlarmsManager;
import com.better.alarm.model.interfaces.Intents;
import com.better.alarm.view.AlarmPreference;
import com.better.alarm.view.RepeatPreference;
import com.github.androidutils.logger.Logger;
import com.google.common.base.Predicate;
import com.google.common.collect.Collections2;

/**
 * Manages each alarm
 */
public class AlarmDetailsActivity extends PreferenceActivity implements Preference.OnPreferenceChangeListener,
        OnCancelListener, TimePickerDialogFragment.AlarmTimePickerDialogHandler {
    public final static String M12 = "h:mm aa";
    public final static String M24 = "kk:mm";
    private static final String ACTION_SET_ALARM = "android.intent.action.SET_ALARM";

    private IAlarmsManager alarms;

    private EditText mLabel;
    private CheckBoxPreference mEnabledPref;
    private Preference mTimePref;
    private AlarmPreference mAlarmPref;
    private RepeatPreference mRepeatPref;
    private CheckBoxPreference mPreAlarmPref;

    private Alarm alarm;
    private boolean isNewAlarm;
    // these are to get data from TimerPicker
    private int mHour;
    private int mMinute;
    private TimePickerDialog mTimePickerDialog;

    @Override
    protected void onCreate(Bundle icicle) {
        setTheme(DynamicThemeHandler.getInstance().getIdForName(AlarmDetailsActivity.class.getName()));
        super.onCreate(icicle);

        if (!getResources().getBoolean(R.bool.isTablet)) {
            setRequestedOrientation(ActivityInfo.SCREEN_ORIENTATION_PORTRAIT);
        }

        // Override the default content view.
        setContentView(R.layout.details_activity);

        // TODO Stop using preferences for this view. Save on done, not after
        // each change.
        addPreferencesFromResource(R.xml.alarm_details);

        alarms = AlarmsManager.getAlarmsManager();

        EditText label = (EditText) getLayoutInflater().inflate(R.layout.details_label, null);
        ListView list = (ListView) findViewById(android.R.id.list);
        list.addFooterView(label);

        // Get each preference so we can retrieve the value later.
        mLabel = label;
        mEnabledPref = (CheckBoxPreference) findPreference("enabled");
        // remove enable preference from screen
        getPreferenceScreen().removePreference(mEnabledPref);
        mTimePref = findPreference("time");
        mAlarmPref = (AlarmPreference) findPreference("alarm");
        mAlarmPref.setOnPreferenceChangeListener(this);
        mRepeatPref = (RepeatPreference) findPreference("setRepeat");
        mRepeatPref.setOnPreferenceChangeListener(this);
        mPreAlarmPref = (CheckBoxPreference) findPreference("prealarm");
        mPreAlarmPref.setOnPreferenceChangeListener(this);

<<<<<<< HEAD
        if (getIntent().hasExtra(Intents.EXTRA_ID)) {
            int mId = getIntent().getIntExtra(Intents.EXTRA_ID, -1);
            try {
                alarm = alarms.getAlarm(mId);
            } catch (AlarmNotFoundException e) {
                Logger.getDefaultLogger().d("Alarm not found");
                finish();
            }
=======
        Intent intent = getIntent();
        String action = intent.getAction();
        if (ACTION_SET_ALARM.equals(action)) {
            createNewAlarmFromIntent(intent);
        } else if (intent.hasExtra(Intents.EXTRA_ID)) {
            editExistingAlarm(intent);
>>>>>>> 016e9e9a
        } else {
            createNewDefaultAlarm(intent);
        }

        // Populate the prefs with the original alarm data. updatePrefs also
        // sets mId so it must be called before checking mId below.
        updatePrefs();

        // We have to do this to get the save/cancel buttons to highlight on
        // their own.
        getListView().setItemsCanFocus(true);

        // Attach actions to each button.
        Button b = (Button) findViewById(R.id.details_activity_button_save);
        b.setOnClickListener(new View.OnClickListener() {
            @Override
            public void onClick(View v) {
                saveAlarm();
                finish();
            }
        });
        Button revert = (Button) findViewById(R.id.details_activity_button_revert);
        revert.setOnClickListener(new View.OnClickListener() {
            @Override
            public void onClick(View v) {
                revert();
                finish();
            }
        });
        if (isNewAlarm) {
            TimePickerDialogFragment.showTimePicker(alarm, getFragmentManager());
        }
    }

    /**
     * Edit an existing alarm. Id of the alarm is specified in
     * {@link Intents#EXTRA_ID} as int. To get it use
     * {@link Intent#getIntExtra(String, int)}.
     */
    private void editExistingAlarm(Intent intent) {
        int mId = intent.getIntExtra(Intents.EXTRA_ID, -1);
        try {
            alarm = alarms.getAlarm(mId);
        } catch (AlarmNotFoundException e) {
            Logger.getDefaultLogger().e("oops", e);
            ACRA.getErrorReporter().handleSilentException(e);
            finish();
        }
    }

    /**
     * A new alarm has to be created.
     */
    private void createNewDefaultAlarm(Intent intent) {
        // No alarm means create a new alarm.
        alarm = alarms.createNewAlarm();
        isNewAlarm = true;
    }

    /**
     * A new alarm has to be created or an existing one edited based on the
     * intent extras.
     * 
     * TODO make this work with both skipUi and not skipUi.
     */
    private void createNewAlarmFromIntent(Intent intent) {
        final int hours = intent.getIntExtra(AlarmClock.EXTRA_HOUR, 0);
        String msg = intent.getStringExtra(AlarmClock.EXTRA_MESSAGE);
        final int minutes = intent.getIntExtra(AlarmClock.EXTRA_MINUTES, 0);
        boolean skipUi = intent.getBooleanExtra(AlarmClock.EXTRA_SKIP_UI, true);

        // AlarmsManager.getAlarmsManager().
        Collection<Alarm> sameAlarms = Collections2.filter(alarms.getAlarmsList(), new Predicate<Alarm>() {
            @Override
            public boolean apply(Alarm candidate) {
                return candidate.getHour() == hours && candidate.getMinutes() == minutes;
            }
        });

        if (sameAlarms.isEmpty()) {
            Logger.getDefaultLogger().d("Found same alarm");
            alarm = AlarmsManager.getAlarmsManager().createNewAlarm();
            isNewAlarm = true;
            //@formatter:off
            alarm.edit()
                .setHour(hours)
                .setMinutes(minutes)
                .setLabel(msg)
                .setEnabled(true)
                .commit();
        //@formatter:on
        } else {
            alarm = sameAlarms.iterator().next();
            alarm.enable(true);
            Logger.getDefaultLogger().d("Enabled same alarm");
        }
        if (skipUi) {
            finish();
        }
    }

    @Override
    public boolean onCreateOptionsMenu(Menu menu) {
        // we inflate anyway even though currently we have only one entry. There
        // may be more in future
        getMenuInflater().inflate(R.menu.details_menu, menu);
        if (isNewAlarm) {
            menu.removeItem(R.id.set_alarm_menu_delete_alarm);
        }
        return true;
    }

    @Override
    public boolean onOptionsItemSelected(MenuItem item) {
        switch (item.getItemId()) {
        case R.id.set_alarm_menu_delete_alarm:
            deleteAlarm();
            break;

        default:
            break;
        }
        return true;
    }

    /*
     * @Override protected void onSaveInstanceState(Bundle outState) {
     * super.onSaveInstanceState(outState);
     * outState.putParcelable(KEY_ORIGINAL_ALARM, mOriginalAlarm);
     * outState.putParcelable(KEY_CURRENT_ALARM, buildAlarmFromUi()); if
     * (mTimePickerDialog != null) { if (mTimePickerDialog.isShowing()) {
     * outState.putParcelable(KEY_TIME_PICKER_BUNDLE,
     * mTimePickerDialog.onSaveInstanceState()); mTimePickerDialog.dismiss(); }
     * mTimePickerDialog = null; } }
     * 
     * @Override protected void onRestoreInstanceState(Bundle state) {
     * super.onRestoreInstanceState(state);
     * 
     * Alarm alarmFromBundle = state.getParcelable(KEY_ORIGINAL_ALARM); if
     * (alarmFromBundle != null) { mOriginalAlarm = alarmFromBundle; }
     * 
     * alarmFromBundle = state.getParcelable(KEY_CURRENT_ALARM); if
     * (alarmFromBundle != null) { updatePrefs(alarmFromBundle); }
     * 
     * Bundle b = state.getParcelable(KEY_TIME_PICKER_BUNDLE); if (b != null) {
     * showTimePicker(); mTimePickerDialog.onRestoreInstanceState(b); } }
     */

    @Override
    public boolean onPreferenceChange(final Preference p, Object newValue) {
        // this method is called _before_
        // the value of the preference has changed.
        // Editing any preference (except enable) enables the alarm.
        if (p != mEnabledPref) {
            mEnabledPref.setChecked(true);
        }
        return true;
    }

    private void updatePrefs() {
        mLabel.setText(alarm.getLabel());
        mEnabledPref.setChecked(alarm.isEnabled());
        mHour = alarm.getHour();
        mMinute = alarm.getMinutes();
        mRepeatPref.setDaysOfWeek(alarm.getDaysOfWeek());
        // Give the alert uri to the preference.
        mAlarmPref.setAlert(alarm.getAlert());
        mPreAlarmPref.setChecked(alarm.isPrealarm());
        updateTime();
    }

    @Override
    public boolean onPreferenceTreeClick(PreferenceScreen preferenceScreen, Preference preference) {
        if (preference == mTimePref) {
            TimePickerDialogFragment.showTimePicker(alarm, getFragmentManager());
        }

        return super.onPreferenceTreeClick(preferenceScreen, preference);
    }

    @Override
    public void onBackPressed() {
        revert();
        finish();
    }

    @Override
    public void onDialogTimeSet(Alarm alarm, int hourOfDay, int minute) {
        // onTimeSet is called when the user clicks "Set"
        mHour = hourOfDay;
        mMinute = minute;
        updateTime();
        // If the time has been changed, enable the alarm.
        mEnabledPref.setChecked(true);
    }

    @Override
    public void onCancel(DialogInterface dialog) {
        mTimePickerDialog = null;
    }

    private void updateTime() {
        Calendar c = Calendar.getInstance();
        c.set(Calendar.HOUR_OF_DAY, mHour);
        c.set(Calendar.MINUTE, mMinute);
        String format = android.text.format.DateFormat.is24HourFormat(this) ? M24 : M12;
        CharSequence summary = c == null ? "" : (String) DateFormat.format(format, c);
        mTimePref.setSummary(summary);
    }

    private long saveAlarm() {
        AlarmEditor editor = alarm.edit();
        //@formatter:off
        editor.setEnabled(mEnabledPref.isChecked())
              .setHour(mHour)
              .setMinutes(mMinute)
              .setDaysOfWeek(mRepeatPref.getDaysOfWeek())
              .setVibrate(true)
              .setLabel(mLabel.getText().toString())
              .setAlert(mAlarmPref.getAlert())
              .setPrealarm(mPreAlarmPref.isChecked());
        //@formatter:on
        editor.commit();
        isNewAlarm = false;
        return alarm.getNextTime().getTimeInMillis();
    }

    private void deleteAlarm() {
        new AlertDialog.Builder(this).setTitle(getString(R.string.delete_alarm))
                .setMessage(getString(R.string.delete_alarm_confirm))
                .setPositiveButton(android.R.string.ok, new DialogInterface.OnClickListener() {
                    @Override
                    public void onClick(DialogInterface d, int w) {
                        alarms.delete(alarm);
                        finish();
                    }
                }).setNegativeButton(android.R.string.cancel, null).show();
    }

    private void revert() {
        // "Revert" on a newly created alarm should delete it.
        if (isNewAlarm) {
            alarms.delete(alarm);
        } else {
            // do not save changes
        }
    }
}<|MERGE_RESOLUTION|>--- conflicted
+++ resolved
@@ -47,6 +47,8 @@
 import com.better.alarm.model.interfaces.AlarmNotFoundException;
 import com.better.alarm.model.interfaces.IAlarmsManager;
 import com.better.alarm.model.interfaces.Intents;
+import com.better.alarm.presenter.DynamicThemeHandler;
+import com.better.alarm.presenter.TimePickerDialogFragment;
 import com.better.alarm.view.AlarmPreference;
 import com.better.alarm.view.RepeatPreference;
 import com.github.androidutils.logger.Logger;
@@ -113,23 +115,12 @@
         mPreAlarmPref = (CheckBoxPreference) findPreference("prealarm");
         mPreAlarmPref.setOnPreferenceChangeListener(this);
 
-<<<<<<< HEAD
-        if (getIntent().hasExtra(Intents.EXTRA_ID)) {
-            int mId = getIntent().getIntExtra(Intents.EXTRA_ID, -1);
-            try {
-                alarm = alarms.getAlarm(mId);
-            } catch (AlarmNotFoundException e) {
-                Logger.getDefaultLogger().d("Alarm not found");
-                finish();
-            }
-=======
         Intent intent = getIntent();
         String action = intent.getAction();
         if (ACTION_SET_ALARM.equals(action)) {
             createNewAlarmFromIntent(intent);
         } else if (intent.hasExtra(Intents.EXTRA_ID)) {
             editExistingAlarm(intent);
->>>>>>> 016e9e9a
         } else {
             createNewDefaultAlarm(intent);
         }
@@ -174,8 +165,7 @@
         try {
             alarm = alarms.getAlarm(mId);
         } catch (AlarmNotFoundException e) {
-            Logger.getDefaultLogger().e("oops", e);
-            ACRA.getErrorReporter().handleSilentException(e);
+            Logger.getDefaultLogger().d("Alarm not found");
             finish();
         }
     }
